--- conflicted
+++ resolved
@@ -14,14 +14,9 @@
 	"strings"
 	"testing"
 
-<<<<<<< HEAD
+	. "github.com/ppcsuite/ppcd/txscript"
 	"github.com/ppcsuite/ppcd/wire"
 	"github.com/ppcsuite/ppcutil"
-=======
-	. "github.com/btcsuite/btcd/txscript"
-	"github.com/btcsuite/btcd/wire"
-	"github.com/btcsuite/btcutil"
->>>>>>> a40058cd
 )
 
 // testName returns a descriptive test name for the given reference test data.
