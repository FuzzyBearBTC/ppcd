// Copyright (c) 2013-2014 Conformal Systems LLC.
// Use of this source code is governed by an ISC
// license that can be found in the LICENSE file.

package main

import (
	"container/list"
	"fmt"

<<<<<<< HEAD
	"github.com/ppcsuite/btcwire"
=======
	"github.com/btcsuite/btcd/wire"
>>>>>>> 03433dad
)

// MruInventoryMap provides a map that is limited to a maximum number of items
// with eviction for the oldest entry when the limit is exceeded.
type MruInventoryMap struct {
	invMap  map[wire.InvVect]*list.Element // nearly O(1) lookups
	invList *list.List                     // O(1) insert, update, delete
	limit   uint
}

// String returns the map as a human-readable string.
func (m MruInventoryMap) String() string {
	return fmt.Sprintf("<%d>%v", m.limit, m.invMap)
}

// Exists returns whether or not the passed inventory item is in the map.
func (m *MruInventoryMap) Exists(iv *wire.InvVect) bool {
	if _, exists := m.invMap[*iv]; exists {
		return true
	}
	return false
}

// Add adds the passed inventory to the map and handles eviction of the oldest
// item if adding the new item would exceed the max limit.
func (m *MruInventoryMap) Add(iv *wire.InvVect) {
	// When the limit is zero, nothing can be added to the map, so just
	// return.
	if m.limit == 0 {
		return
	}

	// When the entry already exists move it to the front of the list
	// thereby marking it most recently used.
	if node, exists := m.invMap[*iv]; exists {
		m.invList.MoveToFront(node)
		return
	}

	// Evict the least recently used entry (back of the list) if the the new
	// entry would exceed the size limit for the map.  Also reuse the list
	// node so a new one doesn't have to be allocated.
	if uint(len(m.invMap))+1 > m.limit {
		node := m.invList.Back()
		lru, ok := node.Value.(*wire.InvVect)
		if !ok {
			return
		}

		// Evict least recently used item.
		delete(m.invMap, *lru)

		// Reuse the list node of the item that was just evicted for the
		// new item.
		node.Value = iv
		m.invList.MoveToFront(node)
		m.invMap[*iv] = node
		return
	}

	// The limit hasn't been reached yet, so just add the new item.
	node := m.invList.PushFront(iv)
	m.invMap[*iv] = node
	return
}

// Delete deletes the passed inventory item from the map (if it exists).
func (m *MruInventoryMap) Delete(iv *wire.InvVect) {
	if node, exists := m.invMap[*iv]; exists {
		m.invList.Remove(node)
		delete(m.invMap, *iv)
	}
}

// NewMruInventoryMap returns a new inventory map that is limited to the number
// of entries specified by limit.  When the number of entries exceeds the limit,
// the oldest (least recently used) entry will be removed to make room for the
// new entry.
func NewMruInventoryMap(limit uint) *MruInventoryMap {
	m := MruInventoryMap{
		invMap:  make(map[wire.InvVect]*list.Element),
		invList: list.New(),
		limit:   limit,
	}
	return &m
}<|MERGE_RESOLUTION|>--- conflicted
+++ resolved
@@ -8,11 +8,7 @@
 	"container/list"
 	"fmt"
 
-<<<<<<< HEAD
-	"github.com/ppcsuite/btcwire"
-=======
-	"github.com/btcsuite/btcd/wire"
->>>>>>> 03433dad
+	"github.com/ppcsuite/ppcd/wire"
 )
 
 // MruInventoryMap provides a map that is limited to a maximum number of items
