--- conflicted
+++ resolved
@@ -1040,14 +1040,8 @@
 // This function is NOT safe for concurrent access.
 func (b *BlockChain) CheckConnectBlock(block *btcutil.Block) error {
 	prevNode := b.bestChain
-<<<<<<< HEAD
-	blockSha, _ := block.Sha()
 	newNode := ppcNewBlockNode(
-		&block.MsgBlock().Header, blockSha, block.Height(), block.Meta())
-=======
-	newNode := newBlockNode(&block.MsgBlock().Header, block.Sha(),
-		block.Height())
->>>>>>> 88fd3384
+		&block.MsgBlock().Header, block.Sha(), block.Height(), block.Meta())
 	if prevNode != nil {
 		newNode.parent = prevNode
 		newNode.workSum.Add(prevNode.workSum, newNode.workSum)
