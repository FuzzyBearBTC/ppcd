// Copyright (c) 2013-2014 Conformal Systems LLC.
// Use of this source code is governed by an ISC
// license that can be found in the LICENSE file.

package main

import (
	"bytes"
	"container/list"
	"crypto/md5"
	"encoding/hex"
	"fmt"
	"io"
	prand "math/rand"
	"net"
	"strconv"
	"sync"
	"sync/atomic"
	"time"

<<<<<<< HEAD
=======
	"github.com/btcsuite/btcd/addrmgr"
	"github.com/btcsuite/btcd/blockchain"
	"github.com/btcsuite/btcd/database"
	"github.com/btcsuite/btcd/wire"
	"github.com/btcsuite/btcutil"
	"github.com/btcsuite/btcutil/bloom"
>>>>>>> 03433dad
	"github.com/btcsuite/go-socks/socks"
	"github.com/davecgh/go-spew/spew"
	"github.com/ppcsuite/btcutil"
	"github.com/ppcsuite/btcutil/bloom"
	"github.com/ppcsuite/btcwire"
	"github.com/ppcsuite/ppcd/addrmgr"
	"github.com/ppcsuite/ppcd/blockchain"
	"github.com/ppcsuite/ppcd/database"
	"github.com/ppcsuite/ppcutil"
)

const (
	// maxProtocolVersion is the max protocol version the peer supports.
	maxProtocolVersion = 60004

	// outputBufferSize is the number of elements the output channels use.
	outputBufferSize = 50

	// invTrickleSize is the maximum amount of inventory to send in a single
	// message when trickling inventory to remote peers.
	maxInvTrickleSize = 1000

	// maxKnownInventory is the maximum number of items to keep in the known
	// inventory cache.
	maxKnownInventory = 1000

	// negotiateTimeoutSeconds is the number of seconds of inactivity before
	// we timeout a peer that hasn't completed the initial version
	// negotiation.
	negotiateTimeoutSeconds = 30

	// idleTimeoutMinutes is the number of minutes of inactivity before
	// we time out a peer.
	idleTimeoutMinutes = 5

	// pingTimeoutMinutes is the number of minutes since we last sent a
	// message requiring a reply before we will ping a host.
	pingTimeoutMinutes = 2
)

var (
	// userAgentName is the user agent name and is used to help identify
	// ourselves to other bitcoin peers.
	userAgentName = "ppcd"

	// userAgentVersion is the user agent version and is used to help
	// identify ourselves to other bitcoin peers.
	userAgentVersion = fmt.Sprintf("%d.%d.%d", appMajor, appMinor, appPatch)
)

// zeroHash is the zero value hash (all zeros).  It is defined as a convenience.
var zeroHash wire.ShaHash

// minUint32 is a helper function to return the minimum of two uint32s.
// This avoids a math import and the need to cast to floats.
func minUint32(a, b uint32) uint32 {
	if a < b {
		return a
	}
	return b
}

// newNetAddress attempts to extract the IP address and port from the passed
// net.Addr interface and create a bitcoin NetAddress structure using that
// information.
func newNetAddress(addr net.Addr, services wire.ServiceFlag) (*wire.NetAddress, error) {
	// addr will be a net.TCPAddr when not using a proxy.
	if tcpAddr, ok := addr.(*net.TCPAddr); ok {
		ip := tcpAddr.IP
		port := uint16(tcpAddr.Port)
		na := wire.NewNetAddressIPPort(ip, port, services)
		return na, nil
	}

	// addr will be a socks.ProxiedAddr when using a proxy.
	if proxiedAddr, ok := addr.(*socks.ProxiedAddr); ok {
		ip := net.ParseIP(proxiedAddr.Host)
		if ip == nil {
			ip = net.ParseIP("0.0.0.0")
		}
		port := uint16(proxiedAddr.Port)
		na := wire.NewNetAddressIPPort(ip, port, services)
		return na, nil
	}

	// For the most part, addr should be one of the two above cases, but
	// to be safe, fall back to trying to parse the information from the
	// address string as a last resort.
	host, portStr, err := net.SplitHostPort(addr.String())
	if err != nil {
		return nil, err
	}
	ip := net.ParseIP(host)
	port, err := strconv.ParseUint(portStr, 10, 16)
	if err != nil {
		return nil, err
	}
	na := wire.NewNetAddressIPPort(ip, uint16(port), services)
	return na, nil
}

// outMsg is used to house a message to be sent along with a channel to signal
// when the message has been sent (or won't be sent due to things such as
// shutdown)
type outMsg struct {
	msg      wire.Message
	doneChan chan struct{}
}

// peer provides a bitcoin peer for handling bitcoin communications.  The
// overall data flow is split into 3 goroutines and a separate block manager.
// Inbound messages are read via the inHandler goroutine and generally
// dispatched to their own handler.  For inbound data-related messages such as
// blocks, transactions, and inventory, the data is passed on to the block
// manager to handle it.  Outbound messages are queued via QueueMessage or
// QueueInventory.  QueueMessage is intended for all messages, including
// responses to data such as blocks and transactions.  QueueInventory, on the
// other hand, is only intended for relaying inventory as it employs a trickling
// mechanism to batch the inventory together.  The data flow for outbound
// messages uses two goroutines, queueHandler and outHandler.  The first,
// queueHandler, is used as a way for external entities (mainly block manager)
// to queue messages quickly regardless of whether the peer is currently
// sending or not.  It acts as the traffic cop between the external world and
// the actual goroutine which writes to the network socket.  In addition, the
// peer contains several functions which are of the form pushX, that are used
// to push messages to the peer.  Internally they use QueueMessage.
type peer struct {
	server             *server
	btcnet             wire.BitcoinNet
	started            int32
	connected          int32
	disconnect         int32 // only to be used atomically
	conn               net.Conn
	addr               string
	na                 *wire.NetAddress
	inbound            bool
	persistent         bool
	knownAddresses     map[string]struct{}
	knownInventory     *MruInventoryMap
	knownInvMutex      sync.Mutex
	requestedTxns      map[wire.ShaHash]struct{} // owned by blockmanager
	requestedBlocks    map[wire.ShaHash]struct{} // owned by blockmanager
	retryCount         int64
	prevGetBlocksBegin *wire.ShaHash // owned by blockmanager
	prevGetBlocksStop  *wire.ShaHash // owned by blockmanager
	prevGetHdrsBegin   *wire.ShaHash // owned by blockmanager
	prevGetHdrsStop    *wire.ShaHash // owned by blockmanager
	requestQueue       []*wire.InvVect
	filter             *bloom.Filter
	relayMtx           sync.Mutex
	disableRelayTx     bool
	continueHash       *wire.ShaHash
	outputQueue        chan outMsg
	sendQueue          chan outMsg
	sendDoneQueue      chan struct{}
	queueWg            sync.WaitGroup // TODO(oga) wg -> single use channel?
	outputInvChan      chan *wire.InvVect
	txProcessed        chan struct{}
	blockProcessed     chan struct{}
	quit               chan struct{}
	StatsMtx           sync.Mutex // protects all statistics below here.
	versionKnown       bool
	protocolVersion    uint32
	services           wire.ServiceFlag
	timeConnected      time.Time
	lastSend           time.Time
	lastRecv           time.Time
	bytesReceived      uint64
	bytesSent          uint64
	userAgent          string
	lastBlock          int32
	lastPingNonce      uint64    // Set to nonce if we have a pending ping.
	lastPingTime       time.Time // Time we sent last ping.
	lastPingMicros     int64     // Time for last ping to return.

	msgSignatureCache  *ppcutil.Cache
}

// String returns the peer's address and directionality as a human-readable
// string.
func (p *peer) String() string {
	return fmt.Sprintf("%s (%s)", p.addr, directionString(p.inbound))
}

// isKnownInventory returns whether or not the peer is known to have the passed
// inventory.  It is safe for concurrent access.
func (p *peer) isKnownInventory(invVect *wire.InvVect) bool {
	p.knownInvMutex.Lock()
	defer p.knownInvMutex.Unlock()

	if p.knownInventory.Exists(invVect) {
		return true
	}
	return false
}

// AddKnownInventory adds the passed inventory to the cache of known inventory
// for the peer.  It is safe for concurrent access.
func (p *peer) AddKnownInventory(invVect *wire.InvVect) {
	p.knownInvMutex.Lock()
	defer p.knownInvMutex.Unlock()

	p.knownInventory.Add(invVect)
}

// VersionKnown returns the whether or not the version of a peer is known locally.
// It is safe for concurrent access.
func (p *peer) VersionKnown() bool {
	p.StatsMtx.Lock()
	defer p.StatsMtx.Unlock()

	return p.versionKnown
}

// ProtocolVersion returns the peer protocol version in a manner that is safe
// for concurrent access.
func (p *peer) ProtocolVersion() uint32 {
	p.StatsMtx.Lock()
	defer p.StatsMtx.Unlock()

	return p.protocolVersion
}

// RelayTxDisabled returns whether or not relaying of transactions is disabled.
// It is safe for concurrent access.
func (p *peer) RelayTxDisabled() bool {
	p.relayMtx.Lock()
	defer p.relayMtx.Unlock()

	return p.disableRelayTx
}

// pushVersionMsg sends a version message to the connected peer using the
// current state.
func (p *peer) pushVersionMsg() error {
	_, blockNum, err := p.server.db.NewestSha()
	if err != nil {
		return err
	}

	theirNa := p.na

	// If we are behind a proxy and the connection comes from the proxy then
	// we return an unroutable address as their address. This is to prevent
	// leaking the tor proxy address.
	if cfg.Proxy != "" {
		proxyaddress, _, err := net.SplitHostPort(cfg.Proxy)
		// invalid proxy means poorly configured, be on the safe side.
		if err != nil || p.na.IP.String() == proxyaddress {
			theirNa = &wire.NetAddress{
				Timestamp: time.Now(),
				IP:        net.IP([]byte{0, 0, 0, 0}),
			}
		}
	}

	// Version message.
	msg := wire.NewMsgVersion(
		p.server.addrManager.GetBestLocalAddress(p.na), theirNa,
		p.server.nonce, int32(blockNum))
	msg.AddUserAgent(userAgentName, userAgentVersion)

	// XXX: bitcoind appears to always enable the full node services flag
	// of the remote peer netaddress field in the version message regardless
	// of whether it knows it supports it or not.  Also, bitcoind sets
	// the services field of the local peer to 0 regardless of support.
	//
	// Realistically, this should be set as follows:
	// - For outgoing connections:
	//    - Set the local netaddress services to what the local peer
	//      actually supports
	//    - Set the remote netaddress services to 0 to indicate no services
	//      as they are still unknown
	// - For incoming connections:
	//    - Set the local netaddress services to what the local peer
	//      actually supports
	//    - Set the remote netaddress services to the what was advertised by
	//      by the remote peer in its version message
	msg.AddrYou.Services = wire.SFNodeNetwork

	// Advertise that we're a full node.
	msg.Services = wire.SFNodeNetwork

	// Advertise our max supported protocol version.
	msg.ProtocolVersion = maxProtocolVersion

	p.QueueMessage(msg, nil)
	return nil
}

// updateAddresses potentially adds addresses to the address manager and
// requests known addresses from the remote peer depending on whether the peer
// is an inbound or outbound peer and other factors such as address routability
// and the negotiated protocol version.
func (p *peer) updateAddresses(msg *wire.MsgVersion) {
	// Outbound connections.
	if !p.inbound {
		// TODO(davec): Only do this if not doing the initial block
		// download and the local address is routable.
		if !cfg.DisableListen /* && isCurrent? */ {
			// Get address that best matches.
			lna := p.server.addrManager.GetBestLocalAddress(p.na)
			if addrmgr.IsRoutable(lna) {
				addresses := []*wire.NetAddress{lna}
				p.pushAddrMsg(addresses)
			}
		}

		// Request known addresses if the server address manager needs
		// more and the peer has a protocol version new enough to
		// include a timestamp with addresses.
		hasTimestamp := p.ProtocolVersion() >=
			wire.NetAddressTimeVersion
		if p.server.addrManager.NeedMoreAddresses() && hasTimestamp {
			p.QueueMessage(wire.NewMsgGetAddr(), nil)
		}

		// Mark the address as a known good address.
		p.server.addrManager.Good(p.na)
	} else {
		// A peer might not be advertising the same address that it
		// actually connected from.  One example of why this can happen
		// is with NAT.  Only add the address to the address manager if
		// the addresses agree.
		if addrmgr.NetAddressKey(&msg.AddrMe) == addrmgr.NetAddressKey(p.na) {
			p.server.addrManager.AddAddress(p.na, p.na)
			p.server.addrManager.Good(p.na)
		}
	}
}

// handleVersionMsg is invoked when a peer receives a version bitcoin message
// and is used to negotiate the protocol version details as well as kick start
// the communications.
func (p *peer) handleVersionMsg(msg *wire.MsgVersion) {
	// Detect self connections.
	if msg.Nonce == p.server.nonce {
		peerLog.Debugf("Disconnecting peer connected to self %s", p)
		p.Disconnect()
		return
	}

	// Notify and disconnect clients that have a protocol version that is
	// too old.
	if msg.ProtocolVersion < int32(wire.MultipleAddressVersion) {
		// Send a reject message indicating the protocol version is
		// obsolete and wait for the message to be sent before
		// disconnecting.
		reason := fmt.Sprintf("protocol version must be %d or greater",
			wire.MultipleAddressVersion)
		p.PushRejectMsg(msg.Command(), wire.RejectObsolete, reason,
			nil, true)
		p.Disconnect()
		return
	}

	// Updating a bunch of stats.
	p.StatsMtx.Lock()

	// Limit to one version message per peer.
	if p.versionKnown {
		p.logError("Only one version message per peer is allowed %s.",
			p)
		p.StatsMtx.Unlock()

		// Send an reject message indicating the version message was
		// incorrectly sent twice and wait for the message to be sent
		// before disconnecting.
		p.PushRejectMsg(msg.Command(), wire.RejectDuplicate,
			"duplicate version message", nil, true)

		p.Disconnect()
		return
	}

	// Negotiate the protocol version.
	p.protocolVersion = minUint32(p.protocolVersion, uint32(msg.ProtocolVersion))
	p.versionKnown = true
	peerLog.Debugf("Negotiated protocol version %d for peer %s",
		p.protocolVersion, p)
	p.lastBlock = msg.LastBlock

	// Set the supported services for the peer to what the remote peer
	// advertised.
	p.services = msg.Services

	// Set the remote peer's user agent.
	p.userAgent = msg.UserAgent

	p.StatsMtx.Unlock()

	// Choose whether or not to relay transactions before a filter command
	// is received.
	p.relayMtx.Lock()
	p.disableRelayTx = msg.DisableRelayTx
	p.relayMtx.Unlock()

	// Inbound connections.
	if p.inbound {
		// Set up a NetAddress for the peer to be used with AddrManager.
		// We only do this inbound because outbound set this up
		// at connection time and no point recomputing.
		na, err := newNetAddress(p.conn.RemoteAddr(), p.services)
		if err != nil {
			p.logError("Can't get remote address: %v", err)
			p.Disconnect()
			return
		}
		p.na = na

		// Send version.
		err = p.pushVersionMsg()
		if err != nil {
			p.logError("Can't send version message to %s: %v",
				p, err)
			p.Disconnect()
			return
		}
	}

	// Send verack.
	p.QueueMessage(wire.NewMsgVerAck(), nil)

	// Update the address manager and request known addresses from the
	// remote peer for outbound connections.  This is skipped when running
	// on the simulation test network since it is only intended to connect
	// to specified peers and actively avoids advertising and connecting to
	// discovered peers.
	if !cfg.SimNet {
		p.updateAddresses(msg)
	}

	// Add the remote peer time as a sample for creating an offset against
	// the local clock to keep the network time in sync.
	p.server.timeSource.AddTimeSample(p.addr, msg.Timestamp)

	// Signal the block manager this peer is a new sync candidate.
	p.server.blockManager.NewPeer(p)

	// TODO: Relay alerts.
}

// pushTxMsg sends a tx message for the provided transaction hash to the
// connected peer.  An error is returned if the transaction hash is not known.
func (p *peer) pushTxMsg(sha *wire.ShaHash, doneChan, waitChan chan struct{}) error {
	// Attempt to fetch the requested transaction from the pool.  A
	// call could be made to check for existence first, but simply trying
	// to fetch a missing transaction results in the same behavior.
	tx, err := p.server.txMemPool.FetchTransaction(sha)
	if err != nil {
		peerLog.Tracef("Unable to fetch tx %v from transaction "+
			"pool: %v", sha, err)

		if doneChan != nil {
			doneChan <- struct{}{}
		}
		return err
	}

	// Once we have fetched data wait for any previous operation to finish.
	if waitChan != nil {
		<-waitChan
	}

	p.QueueMessage(tx.MsgTx(), doneChan)

	return nil
}

// pushBlockMsg sends a block message for the provided block hash to the
// connected peer.  An error is returned if the block hash is not known.
func (p *peer) pushBlockMsg(sha *wire.ShaHash, doneChan, waitChan chan struct{}) error {
	blk, err := p.server.db.FetchBlockBySha(sha)
	if err != nil {
		peerLog.Tracef("Unable to fetch requested block sha %v: %v",
			sha, err)

		if doneChan != nil {
			doneChan <- struct{}{}
		}
		return err
	}

	// Once we have fetched data wait for any previous operation to finish.
	if waitChan != nil {
		<-waitChan
	}

	// We only send the channel for this message if we aren't sending
	// an inv straight after.
	var dc chan struct{}
	sendInv := p.continueHash != nil && p.continueHash.IsEqual(sha)
	if !sendInv {
		dc = doneChan
	}
	p.QueueMessage(blk.MsgBlock(), dc)

	// When the peer requests the final block that was advertised in
	// response to a getblocks message which requested more blocks than
	// would fit into a single message, send it a new inventory message
	// to trigger it to issue another getblocks message for the next
	// batch of inventory.
	if p.continueHash != nil && p.continueHash.IsEqual(sha) {
		hash, _, err := p.server.db.NewestSha()
		if err == nil {
			invMsg := wire.NewMsgInvSizeHint(1)
			iv := wire.NewInvVect(wire.InvTypeBlock, hash)
			invMsg.AddInvVect(iv)
			p.QueueMessage(invMsg, doneChan)
			p.continueHash = nil
		} else if doneChan != nil {
			doneChan <- struct{}{}
		}
	}
	return nil
}

// pushMerkleBlockMsg sends a merkleblock message for the provided block hash to
// the connected peer.  Since a merkle block requires the peer to have a filter
// loaded, this call will simply be ignored if there is no filter loaded.  An
// error is returned if the block hash is not known.
func (p *peer) pushMerkleBlockMsg(sha *wire.ShaHash, doneChan, waitChan chan struct{}) error {
	// Do not send a response if the peer doesn't have a filter loaded.
	if !p.filter.IsLoaded() {
		if doneChan != nil {
			doneChan <- struct{}{}
		}
		return nil
	}

	blk, err := p.server.db.FetchBlockBySha(sha)
	if err != nil {
		peerLog.Tracef("Unable to fetch requested block sha %v: %v",
			sha, err)

		if doneChan != nil {
			doneChan <- struct{}{}
		}
		return err
	}

	// Generate a merkle block by filtering the requested block according
	// to the filter for the peer and fetch any matched transactions from
	// the database.
	merkle, matchedHashes := bloom.NewMerkleBlock(blk, p.filter)
	txList := p.server.db.FetchTxByShaList(matchedHashes)

	// Warn on any missing transactions which should not happen since the
	// matched transactions come from an existing block.  Also, find the
	// final valid transaction index for later.
	finalValidTxIndex := -1
	for i, txR := range txList {
		if txR.Err != nil || txR.Tx == nil {
			warnMsg := fmt.Sprintf("Failed to fetch transaction "+
				"%v which was matched by merkle block %v",
				txR.Sha, sha)
			if txR.Err != nil {
				warnMsg += ": " + err.Error()
			}
			peerLog.Warnf(warnMsg)
			continue
		}
		finalValidTxIndex = i
	}

	// Once we have fetched data wait for any previous operation to finish.
	if waitChan != nil {
		<-waitChan
	}

	// Send the merkleblock.  Only send the done channel with this message
	// if no transactions will be sent afterwards.
	var dc chan struct{}
	if finalValidTxIndex == -1 {
		dc = doneChan
	}
	p.QueueMessage(merkle, dc)

	// Finally, send any matched transactions.
	for i, txR := range txList {
		// Only send the done channel on the final transaction.
		var dc chan struct{}
		if i == finalValidTxIndex {
			dc = doneChan
		}
		if txR.Err == nil && txR.Tx != nil {
			p.QueueMessage(txR.Tx, dc)
		}
	}

	return nil
}

// PushGetBlocksMsg sends a getblocks message for the provided block locator
// and stop hash.  It will ignore back-to-back duplicate requests.
func (p *peer) PushGetBlocksMsg(locator blockchain.BlockLocator, stopHash *wire.ShaHash) error {
	// Extract the begin hash from the block locator, if one was specified,
	// to use for filtering duplicate getblocks requests.
	// request.
	var beginHash *wire.ShaHash
	if len(locator) > 0 {
		beginHash = locator[0]
	}

	// Filter duplicate getblocks requests.
	if p.prevGetBlocksStop != nil && p.prevGetBlocksBegin != nil &&
		beginHash != nil && stopHash.IsEqual(p.prevGetBlocksStop) &&
		beginHash.IsEqual(p.prevGetBlocksBegin) {

		peerLog.Tracef("Filtering duplicate [getblocks] with begin "+
			"hash %v, stop hash %v", beginHash, stopHash)
		return nil
	}

	// Construct the getblocks request and queue it to be sent.
	msg := wire.NewMsgGetBlocks(stopHash)
	for _, hash := range locator {
		err := msg.AddBlockLocatorHash(hash)
		if err != nil {
			return err
		}
	}
	p.QueueMessage(msg, nil)

	// Update the previous getblocks request information for filtering
	// duplicates.
	p.prevGetBlocksBegin = beginHash
	p.prevGetBlocksStop = stopHash
	return nil
}

// PushGetHeadersMsg sends a getblocks message for the provided block locator
// and stop hash.  It will ignore back-to-back duplicate requests.
func (p *peer) PushGetHeadersMsg(locator blockchain.BlockLocator, stopHash *wire.ShaHash) error {
	// Extract the begin hash from the block locator, if one was specified,
	// to use for filtering duplicate getheaders requests.
	var beginHash *wire.ShaHash
	if len(locator) > 0 {
		beginHash = locator[0]
	}

	// Filter duplicate getheaders requests.
	if p.prevGetHdrsStop != nil && p.prevGetHdrsBegin != nil &&
		beginHash != nil && stopHash.IsEqual(p.prevGetHdrsStop) &&
		beginHash.IsEqual(p.prevGetHdrsBegin) {

		peerLog.Tracef("Filtering duplicate [getheaders] with begin "+
			"hash %v", beginHash)
		return nil
	}

	// Construct the getheaders request and queue it to be sent.
	msg := wire.NewMsgGetHeaders()
	msg.HashStop = *stopHash
	for _, hash := range locator {
		err := msg.AddBlockLocatorHash(hash)
		if err != nil {
			return err
		}
	}
	p.QueueMessage(msg, nil)

	// Update the previous getheaders request information for filtering
	// duplicates.
	p.prevGetHdrsBegin = beginHash
	p.prevGetHdrsStop = stopHash
	return nil
}

// PushRejectMsg sends a reject message for the provided command, reject code,
// and reject reason, and hash.  The hash will only be used when the command
// is a tx or block and should be nil in other cases.  The wait parameter will
// cause the function to block until the reject message has actually been sent.
func (p *peer) PushRejectMsg(command string, code wire.RejectCode, reason string, hash *wire.ShaHash, wait bool) {
	// Don't bother sending the reject message if the protocol version
	// is too low.
	if p.VersionKnown() && p.ProtocolVersion() < wire.RejectVersion {
		return
	}

	msg := wire.NewMsgReject(command, code, reason)
	if command == wire.CmdTx || command == wire.CmdBlock {
		if hash == nil {
			peerLog.Warnf("Sending a reject message for command "+
				"type %v which should have specified a hash "+
				"but does not", command)
			hash = &zeroHash
		}
		msg.Hash = *hash
	}

	// Send the message without waiting if the caller has not requested it.
	if !wait {
		p.QueueMessage(msg, nil)
		return
	}

	// Send the message and block until it has been sent before returning.
	doneChan := make(chan struct{}, 1)
	p.QueueMessage(msg, doneChan)
	<-doneChan
}

// handleMemPoolMsg is invoked when a peer receives a mempool bitcoin message.
// It creates and sends an inventory message with the contents of the memory
// pool up to the maximum inventory allowed per message.  When the peer has a
// bloom filter loaded, the contents are filtered accordingly.
func (p *peer) handleMemPoolMsg(msg *wire.MsgMemPool) {
	// Generate inventory message with the available transactions in the
	// transaction memory pool.  Limit it to the max allowed inventory
	// per message.  The the NewMsgInvSizeHint function automatically limits
	// the passed hint to the maximum allowed, so it's safe to pass it
	// without double checking it here.
	txDescs := p.server.txMemPool.TxDescs()
	invMsg := wire.NewMsgInvSizeHint(uint(len(txDescs)))

	for i, txDesc := range txDescs {
		// Another thread might have removed the transaction from the
		// pool since the initial query.
		hash := txDesc.Tx.Sha()
		if !p.server.txMemPool.IsTransactionInPool(hash) {
			continue
		}

		// Either add all transactions when there is no bloom filter,
		// or only the transactions that match the filter when there is
		// one.
		if !p.filter.IsLoaded() || p.filter.MatchTxAndUpdate(txDesc.Tx) {
			iv := wire.NewInvVect(wire.InvTypeTx, hash)
			invMsg.AddInvVect(iv)
			if i+1 >= wire.MaxInvPerMsg {
				break
			}
		}
	}

	// Send the inventory message if there is anything to send.
	if len(invMsg.InvList) > 0 {
		p.QueueMessage(invMsg, nil)
	}
}

// handleTxMsg is invoked when a peer receives a tx bitcoin message.  It blocks
// until the bitcoin transaction has been fully processed.  Unlock the block
// handler this does not serialize all transactions through a single thread
// transactions don't rely on the previous one in a linear fashion like blocks.
func (p *peer) handleTxMsg(msg *wire.MsgTx) {
	// Add the transaction to the known inventory for the peer.
	// Convert the raw MsgTx to a btcutil.Tx which provides some convenience
	// methods and things such as hash caching.
	tx := btcutil.NewTx(msg)
	iv := wire.NewInvVect(wire.InvTypeTx, tx.Sha())
	p.AddKnownInventory(iv)

	// Queue the transaction up to be handled by the block manager and
	// intentionally block further receives until the transaction is fully
	// processed and known good or bad.  This helps prevent a malicious peer
	// from queueing up a bunch of bad transactions before disconnecting (or
	// being disconnected) and wasting memory.
	p.server.blockManager.QueueTx(tx, p)
	<-p.txProcessed
}

// handleBlockMsg is invoked when a peer receives a block bitcoin message.  It
// blocks until the bitcoin block has been fully processed.
func (p *peer) handleBlockMsg(msg *wire.MsgBlock, buf []byte) {
	// Convert the raw MsgBlock to a btcutil.Block which provides some
	// convenience methods and things such as hash caching.
	block := btcutil.NewBlockFromBlockAndBytes(msg, buf)

	// Add the block to the known inventory for the peer.
	hash, err := block.Sha()
	if err != nil {
		peerLog.Errorf("Unable to get block hash: %v", err)
		return
	}
	iv := wire.NewInvVect(wire.InvTypeBlock, hash)
	p.AddKnownInventory(iv)

	// Queue the block up to be handled by the block
	// manager and intentionally block further receives
	// until the bitcoin block is fully processed and known
	// good or bad.  This helps prevent a malicious peer
	// from queueing up a bunch of bad blocks before
	// disconnecting (or being disconnected) and wasting
	// memory.  Additionally, this behavior is depended on
	// by at least the block acceptance test tool as the
	// reference implementation processes blocks in the same
	// thread and therefore blocks further messages until
	// the bitcoin block has been fully processed.
	p.server.blockManager.QueueBlock(block, p)
	<-p.blockProcessed
}

// handleInvMsg is invoked when a peer receives an inv bitcoin message and is
// used to examine the inventory being advertised by the remote peer and react
// accordingly.  We pass the message down to blockmanager which will call
// QueueMessage with any appropriate responses.
func (p *peer) handleInvMsg(msg *wire.MsgInv) {
	p.server.blockManager.QueueInv(msg, p)
}

// handleHeadersMsg is invoked when a peer receives a headers bitcoin message.
// The message is passed down to the block manager.
func (p *peer) handleHeadersMsg(msg *wire.MsgHeaders) {
	p.server.blockManager.QueueHeaders(msg, p)
}

// handleGetData is invoked when a peer receives a getdata bitcoin message and
// is used to deliver block and transaction information.
func (p *peer) handleGetDataMsg(msg *wire.MsgGetData) {
	numAdded := 0
	notFound := wire.NewMsgNotFound()

	// We wait on the this wait channel periodically to prevent queueing
	// far more data than we can send in a reasonable time, wasting memory.
	// The waiting occurs after the database fetch for the next one to
	// provide a little pipelining.
	var waitChan chan struct{}
	doneChan := make(chan struct{}, 1)

	for i, iv := range msg.InvList {
		var c chan struct{}
		// If this will be the last message we send.
		if i == len(msg.InvList)-1 && len(notFound.InvList) == 0 {
			c = doneChan
		} else if (i+1)%3 == 0 {
			// Buffered so as to not make the send goroutine block.
			c = make(chan struct{}, 1)
		}
		var err error
		switch iv.Type {
		case wire.InvTypeTx:
			err = p.pushTxMsg(&iv.Hash, c, waitChan)
		case wire.InvTypeBlock:
			err = p.pushBlockMsg(&iv.Hash, c, waitChan)
		case wire.InvTypeFilteredBlock:
			err = p.pushMerkleBlockMsg(&iv.Hash, c, waitChan)
		default:
			peerLog.Warnf("Unknown type in inventory request %d",
				iv.Type)
			continue
		}
		if err != nil {
			notFound.AddInvVect(iv)

			// When there is a failure fetching the final entry
			// and the done channel was sent in due to there
			// being no outstanding not found inventory, consume
			// it here because there is now not found inventory
			// that will use the channel momentarily.
			if i == len(msg.InvList)-1 && c != nil {
				<-c
			}
		}
		numAdded++
		waitChan = c
	}
	if len(notFound.InvList) != 0 {
		p.QueueMessage(notFound, doneChan)
	}

	// Wait for messages to be sent. We can send quite a lot of data at this
	// point and this will keep the peer busy for a decent amount of time.
	// We don't process anything else by them in this time so that we
	// have an idea of when we should hear back from them - else the idle
	// timeout could fire when we were only half done sending the blocks.
	if numAdded > 0 {
		<-doneChan
	}
}

// handleGetBlocksMsg is invoked when a peer receives a getblocks bitcoin message.
func (p *peer) handleGetBlocksMsg(msg *wire.MsgGetBlocks) {
	// Return all block hashes to the latest one (up to max per message) if
	// no stop hash was specified.
	// Attempt to find the ending index of the stop hash if specified.
	endIdx := database.AllShas
	if !msg.HashStop.IsEqual(&zeroHash) {
		height, err := p.server.db.FetchBlockHeightBySha(&msg.HashStop)
		if err == nil {
			endIdx = height + 1
		}
	}

	// Find the most recent known block based on the block locator.
	// Use the block after the genesis block if no other blocks in the
	// provided locator are known.  This does mean the client will start
	// over with the genesis block if unknown block locators are provided.
	// This mirrors the behavior in the reference implementation.
	startIdx := int64(1)
	for _, hash := range msg.BlockLocatorHashes {
		height, err := p.server.db.FetchBlockHeightBySha(hash)
		if err == nil {
			// Start with the next hash since we know this one.
			startIdx = height + 1
			break
		}
	}

	// Don't attempt to fetch more than we can put into a single message.
	autoContinue := false
	if endIdx-startIdx > wire.MaxBlocksPerMsg {
		endIdx = startIdx + wire.MaxBlocksPerMsg
		autoContinue = true
	}

	// Generate inventory message.
	//
	// The FetchBlockBySha call is limited to a maximum number of hashes
	// per invocation.  Since the maximum number of inventory per message
	// might be larger, call it multiple times with the appropriate indices
	// as needed.
	invMsg := wire.NewMsgInv()
	for start := startIdx; start < endIdx; {
		// Fetch the inventory from the block database.
		hashList, err := p.server.db.FetchHeightRange(start, endIdx)
		if err != nil {
			peerLog.Warnf("Block lookup failed: %v", err)
			return
		}

		// The database did not return any further hashes.  Break out of
		// the loop now.
		if len(hashList) == 0 {
			break
		}

		// Add block inventory to the message.
		for _, hash := range hashList {
			hashCopy := hash
			iv := wire.NewInvVect(wire.InvTypeBlock, &hashCopy)
			invMsg.AddInvVect(iv)
		}
		start += int64(len(hashList))
	}

	// Send the inventory message if there is anything to send.
	if len(invMsg.InvList) > 0 {
		invListLen := len(invMsg.InvList)
		if autoContinue && invListLen == wire.MaxBlocksPerMsg {
			// Intentionally use a copy of the final hash so there
			// is not a reference into the inventory slice which
			// would prevent the entire slice from being eligible
			// for GC as soon as it's sent.
			continueHash := invMsg.InvList[invListLen-1].Hash
			p.continueHash = &continueHash
		}
		p.QueueMessage(invMsg, nil)
	}
}

// handleGetHeadersMsg is invoked when a peer receives a getheaders bitcoin
// message.
func (p *peer) handleGetHeadersMsg(msg *wire.MsgGetHeaders) {
	// Attempt to look up the height of the provided stop hash.
	endIdx := database.AllShas
	height, err := p.server.db.FetchBlockHeightBySha(&msg.HashStop)
	if err == nil {
		endIdx = height + 1
	}

	// There are no block locators so a specific header is being requested
	// as identified by the stop hash.
	if len(msg.BlockLocatorHashes) == 0 {
		// No blocks with the stop hash were found so there is nothing
		// to do.  Just return.  This behavior mirrors the reference
		// implementation.
		if endIdx == database.AllShas {
			return
		}

		// Fetch and send the requested block header.
		header, _, err := p.server.db.FetchBlockHeaderBySha(&msg.HashStop)
		if err != nil {
			peerLog.Warnf("Lookup of known block hash failed: %v",
				err)
			return
		}

		headersMsg := wire.NewMsgHeaders()
		headersMsg.AddBlockHeader(header)
		p.QueueMessage(headersMsg, nil)
		return
	}

	// Find the most recent known block based on the block locator.
	// Use the block after the genesis block if no other blocks in the
	// provided locator are known.  This does mean the client will start
	// over with the genesis block if unknown block locators are provided.
	// This mirrors the behavior in the reference implementation.
	startIdx := int64(1)
	for _, hash := range msg.BlockLocatorHashes {
		height, err := p.server.db.FetchBlockHeightBySha(hash)
		if err == nil {
			// Start with the next hash since we know this one.
			startIdx = height + 1
			break
		}
	}

	// Don't attempt to fetch more than we can put into a single message.
	if endIdx-startIdx > wire.MaxBlockHeadersPerMsg {
		endIdx = startIdx + wire.MaxBlockHeadersPerMsg
	}

	// Generate headers message and send it.
	//
	// The FetchHeightRange call is limited to a maximum number of hashes
	// per invocation.  Since the maximum number of headers per message
	// might be larger, call it multiple times with the appropriate indices
	// as needed.
	headersMsg := wire.NewMsgHeaders()
	for start := startIdx; start < endIdx; {
		// Fetch the inventory from the block database.
		hashList, err := p.server.db.FetchHeightRange(start, endIdx)
		if err != nil {
			peerLog.Warnf("Header lookup failed: %v", err)
			return
		}

		// The database did not return any further hashes.  Break out of
		// the loop now.
		if len(hashList) == 0 {
			break
		}

		// Add headers to the message.
		for _, hash := range hashList {
			header, _, err := p.server.db.FetchBlockHeaderBySha(&hash)
			if err != nil {
				peerLog.Warnf("Lookup of known block hash "+
					"failed: %v", err)
				continue
			}
			headersMsg.AddBlockHeader(header)
		}

		// Start at the next block header after the latest one on the
		// next loop iteration.
		start += int64(len(hashList))
	}
	p.QueueMessage(headersMsg, nil)
}

// handleFilterAddMsg is invoked when a peer receives a filteradd bitcoin
// message and is used by remote peers to add data to an already loaded bloom
// filter.  The peer will be disconnected if a filter is not loaded when this
// message is received.
func (p *peer) handleFilterAddMsg(msg *wire.MsgFilterAdd) {
	if !p.filter.IsLoaded() {
		peerLog.Debugf("%s sent a filteradd request with no filter "+
			"loaded -- disconnecting", p)
		p.Disconnect()
		return
	}

	p.filter.Add(msg.Data)
}

// handleFilterClearMsg is invoked when a peer receives a filterclear bitcoin
// message and is used by remote peers to clear an already loaded bloom filter.
// The peer will be disconnected if a filter is not loaded when this message is
// received.
func (p *peer) handleFilterClearMsg(msg *wire.MsgFilterClear) {
	if !p.filter.IsLoaded() {
		peerLog.Debugf("%s sent a filterclear request with no "+
			"filter loaded -- disconnecting", p)
		p.Disconnect()
		return
	}
	p.filter.Unload()
}

// handleFilterLoadMsg is invoked when a peer receives a filterload bitcoin
// message and it used to load a bloom filter that should be used for delivering
// merkle blocks and associated transactions that match the filter.
func (p *peer) handleFilterLoadMsg(msg *wire.MsgFilterLoad) {
	// Transaction relay is no longer disabled once a filterload message is
	// received regardless of its original state.
	p.relayMtx.Lock()
	p.disableRelayTx = false
	p.relayMtx.Unlock()

	p.filter.Reload(msg)
}

// handleGetAddrMsg is invoked when a peer receives a getaddr bitcoin message
// and is used to provide the peer with known addresses from the address
// manager.
func (p *peer) handleGetAddrMsg(msg *wire.MsgGetAddr) {
	// Don't return any addresses when running on the simulation test
	// network.  This helps prevent the network from becoming another
	// public test network since it will not be able to learn about other
	// peers that have not specifically been provided.
	if cfg.SimNet {
		return
	}

	// Get the current known addresses from the address manager.
	addrCache := p.server.addrManager.AddressCache()

	// Push the addresses.
	err := p.pushAddrMsg(addrCache)
	if err != nil {
		p.logError("Can't push address message to %s: %v", p, err)
		p.Disconnect()
		return
	}
}

// pushAddrMsg sends one, or more, addr message(s) to the connected peer using
// the provided addresses.
func (p *peer) pushAddrMsg(addresses []*wire.NetAddress) error {
	// Nothing to send.
	if len(addresses) == 0 {
		return nil
	}

	r := prand.New(prand.NewSource(time.Now().UnixNano()))
	numAdded := 0
	msg := wire.NewMsgAddr()
	for _, na := range addresses {
		// Filter addresses the peer already knows about.
		if _, exists := p.knownAddresses[addrmgr.NetAddressKey(na)]; exists {
			continue
		}

		// Add the address to the message.
		// with the remaining addresses.
		if numAdded == wire.MaxAddrPerMsg {
			msg.AddrList[r.Intn(wire.MaxAddrPerMsg)] = na
			continue
		}

		// Add the address to the message.
		err := msg.AddAddress(na)
		if err != nil {
			return err
		}
		numAdded++
	}
	if numAdded > 0 {
		for _, na := range msg.AddrList {

			p.knownAddresses[addrmgr.NetAddressKey(na)] = struct{}{}
		}

		p.QueueMessage(msg, nil)
	}
	return nil
}

// handleAddrMsg is invoked when a peer receives an addr bitcoin message and
// is used to notify the server about advertised addresses.
func (p *peer) handleAddrMsg(msg *wire.MsgAddr) {
	// Ignore addresses when running on the simulation test network.  This
	// helps prevent the network from becoming another public test network
	// since it will not be able to learn about other peers that have not
	// specifically been provided.
	if cfg.SimNet {
		return
	}

	// Ignore old style addresses which don't include a timestamp.
	if p.ProtocolVersion() < wire.NetAddressTimeVersion {
		return
	}

	// A message that has no addresses is invalid.
	if len(msg.AddrList) == 0 {
		p.logError("Command [%s] from %s does not contain any addresses",
			msg.Command(), p)
		p.Disconnect()
		return
	}

	for _, na := range msg.AddrList {
		// Don't add more address if we're disconnecting.
		if atomic.LoadInt32(&p.disconnect) != 0 {
			return
		}

		// Set the timestamp to 5 days ago if it's more than 24 hours
		// in the future so this address is one of the first to be
		// removed when space is needed.
		now := time.Now()
		if na.Timestamp.After(now.Add(time.Minute * 10)) {
			na.Timestamp = now.Add(-1 * time.Hour * 24 * 5)
		}

		// Add address to known addresses for this peer.
		p.knownAddresses[addrmgr.NetAddressKey(na)] = struct{}{}
	}

	// Add addresses to server address manager.  The address manager handles
	// the details of things such as preventing duplicate addresses, max
	// addresses, and last seen updates.
	// XXX bitcoind gives a 2 hour time penalty here, do we want to do the
	// same?
	p.server.addrManager.AddAddresses(msg.AddrList, p.na)
}

// handlePingMsg is invoked when a peer receives a ping bitcoin message.  For
// recent clients (protocol version > BIP0031Version), it replies with a pong
// message.  For older clients, it does nothing and anything other than failure
// is considered a successful ping.
func (p *peer) handlePingMsg(msg *wire.MsgPing) {
	// Only Reply with pong is message comes from a new enough client.
	if p.ProtocolVersion() > wire.BIP0031Version {
		// Include nonce from ping so pong can be identified.
		p.QueueMessage(wire.NewMsgPong(msg.Nonce), nil)
	}
}

// handlePongMsg is invoked when a peer received a pong bitcoin message.
// recent clients (protocol version > BIP0031Version), and if we had send a ping
// previosuly we update our ping time statistics. If the client is too old or
// we had not send a ping we ignore it.
func (p *peer) handlePongMsg(msg *wire.MsgPong) {
	p.StatsMtx.Lock()
	defer p.StatsMtx.Unlock()

	// Arguably we could use a buffered channel here sending data
	// in a fifo manner whenever we send a ping, or a list keeping track of
	// the times of each ping. For now we just make a best effort and
	// only record stats if it was for the last ping sent. Any preceding
	// and overlapping pings will be ignored. It is unlikely to occur
	// without large usage of the ping rpc call since we ping
	// infrequently enough that if they overlap we would have timed out
	// the peer.
	if p.protocolVersion > wire.BIP0031Version &&
		p.lastPingNonce != 0 && msg.Nonce == p.lastPingNonce {
		p.lastPingMicros = time.Now().Sub(p.lastPingTime).Nanoseconds()
		p.lastPingMicros /= 1000 // convert to usec.
		p.lastPingNonce = 0
	}
}

// readMessage reads the next bitcoin message from the peer with logging.
func (p *peer) readMessage() (wire.Message, []byte, error) {
	n, msg, buf, err := wire.ReadMessageN(p.conn, p.ProtocolVersion(),
		p.btcnet)
	p.StatsMtx.Lock()
	p.bytesReceived += uint64(n)
	p.StatsMtx.Unlock()
	p.server.AddBytesReceived(uint64(n))
	if err != nil {
		return nil, nil, err
	}

	// Use closures to log expensive operations so they are only run when
	// the logging level requires it.
	peerLog.Debugf("%v", newLogClosure(func() string {
		// Debug summary of message.
		summary := messageSummary(msg)
		if len(summary) > 0 {
			summary = " (" + summary + ")"
		}
		return fmt.Sprintf("Received %v%s from %s",
			msg.Command(), summary, p)
	}))
	peerLog.Tracef("%v", newLogClosure(func() string {
		return spew.Sdump(msg)
	}))
	peerLog.Tracef("%v", newLogClosure(func() string {
		return spew.Sdump(buf)
	}))

	return msg, buf, nil
}

func (p *peer) checkMisbehaving(msg btcwire.Message, buf []byte) bool {
	switch msg.(type) {
		case *btcwire.MsgGetBlocks:
			return p.checkMsgSignatureDuplicates(msg, buf, 5)
	}
	return false
}

func (p *peer) checkMsgSignatureDuplicates(
	msg btcwire.Message, buf []byte, maxDuplicates uint32) bool {
	// TODO(mably) This part of the code handles looped requests (ex: getblocks)
	// from misbehaving nodes. It's just a hotfix to allow us work on project
	// further until more elaborate solution is found.
	hasher := md5.New()
	hasher.Write(buf)
	msgMd5 := hasher.Sum(nil)
	msgMd5Str := hex.EncodeToString(msgMd5)
	peerLog.Tracef("Message %v MD5 = %v", msg.Command(), msgMd5Str)
	if countValue, ok := p.msgSignatureCache.Get(msgMd5Str); ok {
		count := countValue.(uint32)
		count++
		peerLog.Warnf("Repeated command %v : %v", msg.Command(), count)
		if count > maxDuplicates {
			return true
		} else {
			p.msgSignatureCache.Add(msgMd5Str, count)
		}
	} else {
		p.msgSignatureCache.Add(msgMd5Str, uint32(0))
	}
	return false
}

// writeMessage sends a bitcoin Message to the peer with logging.
func (p *peer) writeMessage(msg wire.Message) {
	// Don't do anything if we're disconnecting.
	if atomic.LoadInt32(&p.disconnect) != 0 {
		return
	}
	if !p.VersionKnown() {
		switch msg.(type) {
		case *wire.MsgVersion:
			// This is OK.
		case *wire.MsgReject:
			// This is OK.
		default:
			// Drop all messages other than version and reject if
			// the handshake has not already been done.
			return
		}
	}

	// Use closures to log expensive operations so they are only run when
	// the logging level requires it.
	peerLog.Debugf("%v", newLogClosure(func() string {
		// Debug summary of message.
		summary := messageSummary(msg)
		if len(summary) > 0 {
			summary = " (" + summary + ")"
		}
		return fmt.Sprintf("Sending %v%s to %s", msg.Command(),
			summary, p)
	}))
	peerLog.Tracef("%v", newLogClosure(func() string {
		return spew.Sdump(msg)
	}))
	peerLog.Tracef("%v", newLogClosure(func() string {
		var buf bytes.Buffer
		err := wire.WriteMessage(&buf, msg, p.ProtocolVersion(),
			p.btcnet)
		if err != nil {
			return err.Error()
		}
		return spew.Sdump(buf.Bytes())
	}))

	// Write the message to the peer.
	n, err := wire.WriteMessageN(p.conn, msg, p.ProtocolVersion(),
		p.btcnet)
	p.StatsMtx.Lock()
	p.bytesSent += uint64(n)
	p.StatsMtx.Unlock()
	p.server.AddBytesSent(uint64(n))
	if err != nil {
		p.Disconnect()
		p.logError("Can't send message to %s: %v", p, err)
		return
	}
}

// isAllowedByRegression returns whether or not the passed error is allowed by
// regression tests without disconnecting the peer.  In particular, regression
// tests need to be allowed to send malformed messages without the peer being
// disconnected.
func (p *peer) isAllowedByRegression(err error) bool {
	// Don't allow the error if it's not specifically a malformed message
	// error.
	if _, ok := err.(*wire.MessageError); !ok {
		return false
	}

	// Don't allow the error if it's not coming from localhost or the
	// hostname can't be determined for some reason.
	host, _, err := net.SplitHostPort(p.addr)
	if err != nil {
		return false
	}

	if host != "127.0.0.1" && host != "localhost" {
		return false
	}

	// Allowed if all checks passed.
	return true
}

// inHandler handles all incoming messages for the peer.  It must be run as a
// goroutine.
func (p *peer) inHandler() {
	// Peers must complete the initial version negotiation within a shorter
	// timeframe than a general idle timeout.  The timer is then reset below
	// to idleTimeoutMinutes for all future messages.
	idleTimer := time.AfterFunc(negotiateTimeoutSeconds*time.Second, func() {
		if p.VersionKnown() {
			peerLog.Warnf("Peer %s no answer for %d minutes, "+
				"disconnecting", p, idleTimeoutMinutes)
		}
		p.Disconnect()
	})
out:
	for atomic.LoadInt32(&p.disconnect) == 0 {
		rmsg, buf, err := p.readMessage()
		// Stop the timer now, if we go around again we will reset it.
		idleTimer.Stop()
		if err != nil {
			// In order to allow regression tests with malformed
			// messages, don't disconnect the peer when we're in
			// regression test mode and the error is one of the
			// allowed errors.
			if cfg.RegressionTest && p.isAllowedByRegression(err) {
				peerLog.Errorf("Allowed regression test "+
					"error from %s: %v", p, err)
				idleTimer.Reset(idleTimeoutMinutes * time.Minute)
				continue
			}

			// Only log the error and possibly send reject message
			// if we're not forcibly disconnecting.
			if atomic.LoadInt32(&p.disconnect) == 0 {
				errMsg := fmt.Sprintf("Can't read message "+
					"from %s: %v", p, err)
				p.logError(errMsg)

				// Only send the reject message if it's not
				// because the remote client disconnected.
				if err != io.EOF {
					// Push a reject message for the
					// malformed message and wait for the
					// message to be sent before
					// disconnecting.
					//
					// NOTE: Ideally this would include the
					// command in the header if at least
					// that much of the message was valid,
					// but that is not currently exposed by
					// btcwire, so just used malformed for
					// the command.
					p.PushRejectMsg("malformed",
						wire.RejectMalformed, errMsg,
						nil, true)
				}

			}
			break out
		}
		p.StatsMtx.Lock()
		p.lastRecv = time.Now()
		p.StatsMtx.Unlock()

		// Ensure version message comes first.
		if vmsg, ok := rmsg.(*wire.MsgVersion); !ok && !p.VersionKnown() {
			errStr := "A version message must precede all others"
			p.logError(errStr)

			// Push a reject message and wait for the message to be
			// sent before disconnecting.
			p.PushRejectMsg(vmsg.Command(), wire.RejectMalformed,
				errStr, nil, true)
			break out
		}

		if p.checkMisbehaving(rmsg, buf) {
			// TODO(mably) ban misbehaving peer.
			errMsg := fmt.Sprintf("Banning misbehaving peer %v, %v, %v",
				p, p.protocolVersion, p.userAgent)
			p.logError(errMsg)
			p.server.BanPeer(p)
			break out
		}

		// Handle each supported message type.
		markConnected := false
		switch msg := rmsg.(type) {
		case *wire.MsgVersion:
			p.handleVersionMsg(msg)
			markConnected = true

		case *wire.MsgVerAck:
			// Do nothing.

		case *wire.MsgGetAddr:
			p.handleGetAddrMsg(msg)

		case *wire.MsgAddr:
			p.handleAddrMsg(msg)
			markConnected = true

		case *wire.MsgPing:
			p.handlePingMsg(msg)
			markConnected = true

		case *wire.MsgPong:
			p.handlePongMsg(msg)

<<<<<<< HEAD
		case *btcwire.MsgAlert:

=======
		case *wire.MsgAlert:
			// Intentionally ignore alert messages.
>>>>>>> 03433dad
			//
			// The reference client currently bans peers that send
			// alerts not signed with its key.  We could verify
			// against their key, but since the reference client
			// is currently unwilling to support other
			// implementions' alert messages, we will not relay
			// theirs.

		case *wire.MsgMemPool:
			p.handleMemPoolMsg(msg)

		case *wire.MsgTx:
			p.handleTxMsg(msg)

		case *wire.MsgBlock:
			p.handleBlockMsg(msg, buf)

		case *wire.MsgInv:
			p.handleInvMsg(msg)
			markConnected = true

		case *wire.MsgHeaders:
			p.handleHeadersMsg(msg)

		case *wire.MsgNotFound:
			// TODO(davec): Ignore this for now, but ultimately
			// it should probably be used to detect when something
			// we requested needs to be re-requested from another
			// peer.

		case *wire.MsgGetData:
			p.handleGetDataMsg(msg)
			markConnected = true

		case *wire.MsgGetBlocks:
			p.handleGetBlocksMsg(msg)

		case *wire.MsgGetHeaders:
			p.handleGetHeadersMsg(msg)

		case *wire.MsgFilterAdd:
			p.handleFilterAddMsg(msg)

		case *wire.MsgFilterClear:
			p.handleFilterClearMsg(msg)

		case *wire.MsgFilterLoad:
			p.handleFilterLoadMsg(msg)

		case *wire.MsgReject:
			// Nothing to do currently.  Logging of the rejected
			// message is handled already in readMessage.

		default:
			peerLog.Debugf("Received unhandled message of type %v: Fix Me",
				rmsg.Command())
		}

		// Mark the address as currently connected and working as of
		// now if one of the messages that trigger it was processed.
		if markConnected && atomic.LoadInt32(&p.disconnect) == 0 {
			if p.na == nil {
				peerLog.Warnf("we're getting stuff before we " +
					"got a version message. that's bad")
				continue
			}
			p.server.addrManager.Connected(p.na)
		}
		// ok we got a message, reset the timer.
		// timer just calls p.Disconnect() after logging.
		idleTimer.Reset(idleTimeoutMinutes * time.Minute)
		p.retryCount = 0
	}

	idleTimer.Stop()

	// Ensure connection is closed and notify the server that the peer is
	// done.
	p.Disconnect()
	p.server.donePeers <- p

	// Only tell block manager we are gone if we ever told it we existed.
	if p.VersionKnown() {
		p.server.blockManager.DonePeer(p)
	}

	peerLog.Tracef("Peer input handler done for %s", p)
}

// queueHandler handles the queueing of outgoing data for the peer. This runs
// as a muxer for various sources of input so we can ensure that blockmanager
// and the server goroutine both will not block on us sending a message.
// We then pass the data on to outHandler to be actually written.
func (p *peer) queueHandler() {
	pendingMsgs := list.New()
	invSendQueue := list.New()
	trickleTicker := time.NewTicker(time.Second * 10)
	defer trickleTicker.Stop()

	// We keep the waiting flag so that we know if we have a message queued
	// to the outHandler or not.  We could use the presence of a head of
	// the list for this but then we have rather racy concerns about whether
	// it has gotten it at cleanup time - and thus who sends on the
	// message's done channel.  To avoid such confusion we keep a different
	// flag and pendingMsgs only contains messages that we have not yet
	// passed to outHandler.
	waiting := false

	// To avoid duplication below.
	queuePacket := func(msg outMsg, list *list.List, waiting bool) bool {
		if !waiting {
			peerLog.Tracef("%s: sending to outHandler", p)
			p.sendQueue <- msg
			peerLog.Tracef("%s: sent to outHandler", p)
		} else {
			list.PushBack(msg)
		}
		// we are always waiting now.
		return true
	}
out:
	for {
		select {
		case msg := <-p.outputQueue:
			waiting = queuePacket(msg, pendingMsgs, waiting)

		// This channel is notified when a message has been sent across
		// the network socket.
		case <-p.sendDoneQueue:
			peerLog.Tracef("%s: acked by outhandler", p)

			// No longer waiting if there are no more messages
			// in the pending messages queue.
			next := pendingMsgs.Front()
			if next == nil {
				waiting = false
				continue
			}

			// Notify the outHandler about the next item to
			// asynchronously send.
			val := pendingMsgs.Remove(next)
			peerLog.Tracef("%s: sending to outHandler", p)
			p.sendQueue <- val.(outMsg)
			peerLog.Tracef("%s: sent to outHandler", p)

		case iv := <-p.outputInvChan:
			// No handshake?  They'll find out soon enough.
			if p.VersionKnown() {
				invSendQueue.PushBack(iv)
			}

		case <-trickleTicker.C:
			// Don't send anything if we're disconnecting or there
			// is no queued inventory.
			// version is known if send queue has any entries.
			if atomic.LoadInt32(&p.disconnect) != 0 ||
				invSendQueue.Len() == 0 {
				continue
			}

			// Create and send as many inv messages as needed to
			// drain the inventory send queue.
			invMsg := wire.NewMsgInv()
			for e := invSendQueue.Front(); e != nil; e = invSendQueue.Front() {
				iv := invSendQueue.Remove(e).(*wire.InvVect)

				// Don't send inventory that became known after
				// the initial check.
				if p.isKnownInventory(iv) {
					continue
				}

				invMsg.AddInvVect(iv)
				if len(invMsg.InvList) >= maxInvTrickleSize {
					waiting = queuePacket(
						outMsg{msg: invMsg},
						pendingMsgs, waiting)
					invMsg = wire.NewMsgInv()
				}

				// Add the inventory that is being relayed to
				// the known inventory for the peer.
				p.AddKnownInventory(iv)
			}
			if len(invMsg.InvList) > 0 {
				waiting = queuePacket(outMsg{msg: invMsg},
					pendingMsgs, waiting)
			}

		case <-p.quit:
			break out
		}
	}

	// Drain any wait channels before we go away so we don't leave something
	// waiting for us.
	for e := pendingMsgs.Front(); e != nil; e = pendingMsgs.Front() {
		val := pendingMsgs.Remove(e)
		msg := val.(outMsg)
		if msg.doneChan != nil {
			msg.doneChan <- struct{}{}
		}
	}
cleanup:
	for {
		select {
		case msg := <-p.outputQueue:
			if msg.doneChan != nil {
				msg.doneChan <- struct{}{}
			}
		case <-p.outputInvChan:
			// Just drain channel
		// sendDoneQueue is buffered so doesn't need draining.
		default:
			break cleanup
		}
	}
	p.queueWg.Done()
	peerLog.Tracef("Peer queue handler done for %s", p)
}

// outHandler handles all outgoing messages for the peer.  It must be run as a
// goroutine.  It uses a buffered channel to serialize output messages while
// allowing the sender to continue running asynchronously.
func (p *peer) outHandler() {
	pingTimer := time.AfterFunc(pingTimeoutMinutes*time.Minute, func() {
		nonce, err := wire.RandomUint64()
		if err != nil {
			peerLog.Errorf("Not sending ping on timeout to %s: %v",
				p, err)
			return
		}
		p.QueueMessage(wire.NewMsgPing(nonce), nil)
	})
out:
	for {
		select {
		case msg := <-p.sendQueue:
			// If the message is one we should get a reply for
			// then reset the timer, we only want to send pings
			// when otherwise we would not receive a reply from
			// the peer. We specifically do not count block or inv
			// messages here since they are not sure of a reply if
			// the inv is of no interest explicitly solicited invs
			// should elicit a reply but we don't track them
			// specially.
			peerLog.Tracef("%s: received from queuehandler", p)
			reset := true
			switch m := msg.msg.(type) {
			case *wire.MsgVersion:
				// should get an ack
			case *wire.MsgGetAddr:
				// should get addresses
			case *wire.MsgPing:
				// expects pong
				// Also set up statistics.
				p.StatsMtx.Lock()
				if p.protocolVersion > wire.BIP0031Version {
					p.lastPingNonce = m.Nonce
					p.lastPingTime = time.Now()
				}
				p.StatsMtx.Unlock()
			case *wire.MsgMemPool:
				// Should return an inv.
			case *wire.MsgGetData:
				// Should get us block, tx, or not found.
			case *wire.MsgGetHeaders:
				// Should get us headers back.
			default:
				// Not one of the above, no sure reply.
				// We want to ping if nothing else
				// interesting happens.
				reset = false
			}
			if reset {
				pingTimer.Reset(pingTimeoutMinutes * time.Minute)
			}
			p.writeMessage(msg.msg)
			p.StatsMtx.Lock()
			p.lastSend = time.Now()
			p.StatsMtx.Unlock()
			if msg.doneChan != nil {
				msg.doneChan <- struct{}{}
			}
			peerLog.Tracef("%s: acking queuehandler", p)
			p.sendDoneQueue <- struct{}{}
			peerLog.Tracef("%s: acked queuehandler", p)

		case <-p.quit:
			break out
		}
	}

	pingTimer.Stop()

	p.queueWg.Wait()

	// Drain any wait channels before we go away so we don't leave something
	// waiting for us. We have waited on queueWg and thus we can be sure
	// that we will not miss anything sent on sendQueue.
cleanup:
	for {
		select {
		case msg := <-p.sendQueue:
			if msg.doneChan != nil {
				msg.doneChan <- struct{}{}
			}
			// no need to send on sendDoneQueue since queueHandler
			// has been waited on and already exited.
		default:
			break cleanup
		}
	}
	peerLog.Tracef("Peer output handler done for %s", p)
}

// QueueMessage adds the passed bitcoin message to the peer send queue.  It
// uses a buffered channel to communicate with the output handler goroutine so
// it is automatically rate limited and safe for concurrent access.
func (p *peer) QueueMessage(msg wire.Message, doneChan chan struct{}) {
	// Avoid risk of deadlock if goroutine already exited. The goroutine
	// we will be sending to hangs around until it knows for a fact that
	// it is marked as disconnected. *then* it drains the channels.
	if !p.Connected() {
		// avoid deadlock...
		if doneChan != nil {
			go func() {
				doneChan <- struct{}{}
			}()
		}
		return
	}
	p.outputQueue <- outMsg{msg: msg, doneChan: doneChan}
}

// QueueInventory adds the passed inventory to the inventory send queue which
// might not be sent right away, rather it is trickled to the peer in batches.
// Inventory that the peer is already known to have is ignored.  It is safe for
// concurrent access.
func (p *peer) QueueInventory(invVect *wire.InvVect) {
	// Don't add the inventory to the send queue if the peer is
	// already known to have it.
	if p.isKnownInventory(invVect) {
		return
	}

	// Avoid risk of deadlock if goroutine already exited. The goroutine
	// we will be sending to hangs around until it knows for a fact that
	// it is marked as disconnected. *then* it drains the channels.
	if !p.Connected() {
		return
	}

	p.outputInvChan <- invVect
}

// Connected returns whether or not the peer is currently connected.
func (p *peer) Connected() bool {
	return atomic.LoadInt32(&p.connected) != 0 &&
		atomic.LoadInt32(&p.disconnect) == 0
}

// Disconnect disconnects the peer by closing the connection.  It also sets
// a flag so the impending shutdown can be detected.
func (p *peer) Disconnect() {
	// did we win the race?
	if atomic.AddInt32(&p.disconnect, 1) != 1 {
		return
	}
	peerLog.Tracef("disconnecting %s", p)
	close(p.quit)
	if atomic.LoadInt32(&p.connected) != 0 {
		p.conn.Close()
	}
}

// Start begins processing input and output messages.  It also sends the initial
// version message for outbound connections to start the negotiation process.
func (p *peer) Start() error {
	// Already started?
	if atomic.AddInt32(&p.started, 1) != 1 {
		return nil
	}

	peerLog.Tracef("Starting peer %s", p)

	// Send an initial version message if this is an outbound connection.
	if !p.inbound {
		err := p.pushVersionMsg()
		if err != nil {
			p.logError("Can't send outbound version message %v", err)
			p.Disconnect()
			return err
		}
	}

	// Start processing input and output.
	go p.inHandler()
	// queueWg is kept so that outHandler knows when the queue has exited so
	// it can drain correctly.
	p.queueWg.Add(1)
	go p.queueHandler()
	go p.outHandler()

	return nil
}

// Shutdown gracefully shuts down the peer by disconnecting it.
func (p *peer) Shutdown() {
	peerLog.Tracef("Shutdown peer %s", p)
	p.Disconnect()
}

// newPeerBase returns a new base bitcoin peer for the provided server and
// inbound flag.  This is used by the newInboundPeer and newOutboundPeer
// functions to perform base setup needed by both types of peers.
func newPeerBase(s *server, inbound bool) *peer {
	p := peer{
		server:          s,
		protocolVersion: maxProtocolVersion,
		btcnet:          s.netParams.Net,
		services:        wire.SFNodeNetwork,
		inbound:         inbound,
		knownAddresses:  make(map[string]struct{}),
		knownInventory:  NewMruInventoryMap(maxKnownInventory),
		requestedTxns:   make(map[wire.ShaHash]struct{}),
		requestedBlocks: make(map[wire.ShaHash]struct{}),
		filter:          bloom.LoadFilter(nil),
		outputQueue:     make(chan outMsg, outputBufferSize),
		sendQueue:       make(chan outMsg, 1),   // nonblocking sync
		sendDoneQueue:   make(chan struct{}, 1), // nonblocking sync
		outputInvChan:   make(chan *wire.InvVect, outputBufferSize),
		txProcessed:     make(chan struct{}, 1),
		blockProcessed:  make(chan struct{}, 1),
		quit:            make(chan struct{}),
	}
	p.msgSignatureCache, _ = ppcutil.NewCache(100)
	return &p
}

// newInboundPeer returns a new inbound bitcoin peer for the provided server and
// connection.  Use Start to begin processing incoming and outgoing messages.
func newInboundPeer(s *server, conn net.Conn) *peer {
	p := newPeerBase(s, true)
	p.conn = conn
	p.addr = conn.RemoteAddr().String()
	p.timeConnected = time.Now()
	atomic.AddInt32(&p.connected, 1)
	return p
}

// newOutbountPeer returns a new outbound bitcoin peer for the provided server and
// address and connects to it asynchronously. If the connection is successful
// then the peer will also be started.
func newOutboundPeer(s *server, addr string, persistent bool, retryCount int64) *peer {
	p := newPeerBase(s, false)
	p.addr = addr
	p.persistent = persistent
	p.retryCount = retryCount

	// Setup p.na with a temporary address that we are connecting to with
	// faked up service flags.  We will replace this with the real one after
	// version negotiation is successful.  The only failure case here would
	// be if the string was incomplete for connection so can't be split
	// into address and port, and thus this would be invalid anyway.  In
	// which case we return nil to be handled by the caller.  This must be
	// done before we fork off the goroutine because as soon as this
	// function returns the peer must have a valid netaddress.
	host, portStr, err := net.SplitHostPort(addr)
	if err != nil {
		p.logError("Tried to create a new outbound peer with invalid "+
			"address %s: %v", addr, err)
		return nil
	}

	port, err := strconv.ParseUint(portStr, 10, 16)
	if err != nil {
		p.logError("Tried to create a new outbound peer with invalid "+
			"port %s: %v", portStr, err)
		return nil
	}

	p.na, err = s.addrManager.HostToNetAddress(host, uint16(port), 0)
	if err != nil {
		p.logError("Can not turn host %s into netaddress: %v",
			host, err)
		return nil
	}

	go func() {
		if atomic.LoadInt32(&p.disconnect) != 0 {
			return
		}
		if p.retryCount > 0 {
			scaledInterval := connectionRetryInterval.Nanoseconds() * p.retryCount / 2
			scaledDuration := time.Duration(scaledInterval)
			srvrLog.Debugf("Retrying connection to %s in %s", addr, scaledDuration)
			time.Sleep(scaledDuration)
		}
		srvrLog.Debugf("Attempting to connect to %s", addr)
		conn, err := btcdDial("tcp", addr)
		if err != nil {
			srvrLog.Debugf("Failed to connect to %s: %v", addr, err)
			p.server.donePeers <- p
			return
		}

		// We may have slept and the server may have scheduled a shutdown.  In that
		// case ditch the peer immediately.
		if atomic.LoadInt32(&p.disconnect) == 0 {
			p.timeConnected = time.Now()
			p.server.addrManager.Attempt(p.na)

			// Connection was successful so log it and start peer.
			srvrLog.Debugf("Connected to %s", conn.RemoteAddr())
			p.conn = conn
			atomic.AddInt32(&p.connected, 1)
			p.Start()
		}
	}()
	return p
}

// logError makes sure that we only log errors loudly on user peers.
func (p *peer) logError(fmt string, args ...interface{}) {
	if p.persistent {
		peerLog.Errorf(fmt, args...)
	} else {
		peerLog.Debugf(fmt, args...)
	}
}<|MERGE_RESOLUTION|>--- conflicted
+++ resolved
@@ -18,23 +18,14 @@
 	"sync/atomic"
 	"time"
 
-<<<<<<< HEAD
-=======
-	"github.com/btcsuite/btcd/addrmgr"
-	"github.com/btcsuite/btcd/blockchain"
-	"github.com/btcsuite/btcd/database"
-	"github.com/btcsuite/btcd/wire"
-	"github.com/btcsuite/btcutil"
-	"github.com/btcsuite/btcutil/bloom"
->>>>>>> 03433dad
 	"github.com/btcsuite/go-socks/socks"
 	"github.com/davecgh/go-spew/spew"
 	"github.com/ppcsuite/btcutil"
 	"github.com/ppcsuite/btcutil/bloom"
-	"github.com/ppcsuite/btcwire"
 	"github.com/ppcsuite/ppcd/addrmgr"
 	"github.com/ppcsuite/ppcd/blockchain"
 	"github.com/ppcsuite/ppcd/database"
+	"github.com/ppcsuite/ppcd/wire"
 	"github.com/ppcsuite/ppcutil"
 )
 
@@ -1299,16 +1290,16 @@
 	return msg, buf, nil
 }
 
-func (p *peer) checkMisbehaving(msg btcwire.Message, buf []byte) bool {
+func (p *peer) checkMisbehaving(msg wire.Message, buf []byte) bool {
 	switch msg.(type) {
-		case *btcwire.MsgGetBlocks:
+		case *wire.MsgGetBlocks:
 			return p.checkMsgSignatureDuplicates(msg, buf, 5)
 	}
 	return false
 }
 
 func (p *peer) checkMsgSignatureDuplicates(
-	msg btcwire.Message, buf []byte, maxDuplicates uint32) bool {
+	msg wire.Message, buf []byte, maxDuplicates uint32) bool {
 	// TODO(mably) This part of the code handles looped requests (ex: getblocks)
 	// from misbehaving nodes. It's just a hotfix to allow us work on project
 	// further until more elaborate solution is found.
@@ -1464,7 +1455,7 @@
 					// command in the header if at least
 					// that much of the message was valid,
 					// but that is not currently exposed by
-					// btcwire, so just used malformed for
+					// wire, so just used malformed for
 					// the command.
 					p.PushRejectMsg("malformed",
 						wire.RejectMalformed, errMsg,
@@ -1523,13 +1514,8 @@
 		case *wire.MsgPong:
 			p.handlePongMsg(msg)
 
-<<<<<<< HEAD
-		case *btcwire.MsgAlert:
-
-=======
 		case *wire.MsgAlert:
-			// Intentionally ignore alert messages.
->>>>>>> 03433dad
+
 			//
 			// The reference client currently bans peers that send
 			// alerts not signed with its key.  We could verify
