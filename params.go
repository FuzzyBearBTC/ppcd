--- conflicted
+++ resolved
@@ -5,13 +5,8 @@
 package main
 
 import (
-<<<<<<< HEAD
 	"github.com/ppcsuite/ppcd/chaincfg"
 	"github.com/ppcsuite/ppcd/wire"
-=======
-	"github.com/btcsuite/btcd/chaincfg"
-	"github.com/btcsuite/btcd/wire"
->>>>>>> c6bc8ac1
 )
 
 // activeNetParams is a pointer to the parameters specific to the
@@ -34,11 +29,7 @@
 // to emulate the full reference implementation RPC API.
 var mainNetParams = params{
 	Params:  &chaincfg.MainNetParams,
-<<<<<<< HEAD
 	rpcPort: "9902",
-=======
-	rpcPort: "8334",
->>>>>>> c6bc8ac1
 	dnsSeeds: []string{
 		"seed.ppcoin.net",
 		"seedppc.ppcoin.net",
@@ -79,13 +70,8 @@
 // netName returns the name used when referring to a bitcoin network.  At the
 // time of writing, btcd currently places blocks for testnet version 3 in the
 // data and log directory "testnet", which does not match the Name field of the
-<<<<<<< HEAD
 // chaincfg parameters.  This function can be used to override this directory name
 // as "testnet" when the passed active network matches wire.TestNet3.
-=======
-// chaincfg parameters.  This function can be used to override this directory
-// name as "testnet" when the passed active network matches wire.TestNet3.
->>>>>>> c6bc8ac1
 //
 // A proper upgrade to move the data and log directories for this network to
 // "testnet3" is planned for the future, at which point this function can be
