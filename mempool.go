// Copyright (c) 2013-2014 Conformal Systems LLC.
// Use of this source code is governed by an ISC
// license that can be found in the LICENSE file.

package main

import (
	"container/list"
	"crypto/rand"
	"fmt"
	"math"
	"math/big"
	"sync"
	"time"

<<<<<<< HEAD
	"github.com/ppcsuite/ppcd/blockchain"
	"github.com/ppcsuite/ppcd/database"
	"github.com/ppcsuite/ppcd/txscript"
	"github.com/ppcsuite/btcutil"
	"github.com/ppcsuite/btcwire"
=======
	"github.com/btcsuite/btcd/blockchain"
	"github.com/btcsuite/btcd/database"
	"github.com/btcsuite/btcd/txscript"
	"github.com/btcsuite/btcd/wire"
	"github.com/btcsuite/btcutil"
>>>>>>> 03433dad
)

const (
	// mempoolHeight is the height used for the "block" height field of the
	// contextual transaction information provided in a transaction store.
	mempoolHeight = 0x7fffffff

	// maxOrphanTransactions is the maximum number of orphan transactions
	// that can be queued.  At the time this comment was written, this
	// equates to 10,000 transactions, but will increase if the max allowed
	// block payload increases.
	maxOrphanTransactions = wire.MaxBlockPayload / 100

	// maxOrphanTxSize is the maximum size allowed for orphan transactions.
	// This helps prevent memory exhaustion attacks from sending a lot of
	// of big orphans.
	maxOrphanTxSize = 5000

	// maxSigOpsPerTx is the maximum number of signature operations
	// in a single transaction we will relay or mine.  It is a fraction
	// of the max signature operations for a block.
	maxSigOpsPerTx = blockchain.MaxSigOpsPerBlock / 5

	// maxStandardTxSize is the maximum size allowed for transactions that
	// are considered standard and will therefore be relayed and considered
	// for mining.
	maxStandardTxSize = 100000

	// maxStandardSigScriptSize is the maximum size allowed for a
	// transaction input signature script to be considered standard.  This
	// value allows for a 15-of-15 CHECKMULTISIG pay-to-script-hash with
	// compressed keys.
	//
	// The form of the overall script is: OP_0 <15 signatures> OP_PUSHDATA2
	// <2 bytes len> [OP_15 <15 pubkeys> OP_15 OP_CHECKMULTISIG]
	//
	// For the p2sh script portion, each of the 15 compressed pubkeys are
	// 33 bytes (plus one for the OP_DATA_33 opcode), and the thus it totals
	// to (15*34)+3 = 513 bytes.  Next, each of the 15 signatures is a max
	// of 73 bytes (plus one for the OP_DATA_73 opcode).  Also, there is one
	// extra byte for the initial extra OP_0 push and 3 bytes for the
	// OP_PUSHDATA2 needed to specify the 513 bytes for the script push.
	// That brings the total to 1+(15*74)+3+513 = 1627.  This value also
	// adds a few extra bytes to provide a little buffer.
	// (1 + 15*74 + 3) + (15*34 + 3) + 23 = 1650
	maxStandardSigScriptSize = 1650

	// maxStandardMultiSigKeys is the maximum number of public keys allowed
	// in a multi-signature transaction output script for it to be
	// considered standard.
	maxStandardMultiSigKeys = 3

	// minTxRelayFee is the minimum fee in satoshi that is required for a
	// transaction to be treated as free for relay and mining purposes.  It
	// is also used to help determine if a transaction is considered dust
	// and as a base for calculating minimum required fees for larger
	// transactions.  This value is in Satoshi/1000 bytes.
	minTxRelayFee = 1000
)

// TxDesc is a descriptor containing a transaction in the mempool and the
// metadata we store about it.
type TxDesc struct {
	Tx               *btcutil.Tx // Transaction.
	Added            time.Time   // Time when added to pool.
	Height           int64       // Blockheight when added to pool.
	Fee              int64       // Transaction fees.
	startingPriority float64     // Priority when added to the pool.
}

// txMemPool is used as a source of transactions that need to be mined into
// blocks and relayed to other peers.  It is safe for concurrent access from
// multiple peers.
type txMemPool struct {
	sync.RWMutex
	server        *server
	pool          map[wire.ShaHash]*TxDesc
	orphans       map[wire.ShaHash]*btcutil.Tx
	orphansByPrev map[wire.ShaHash]*list.List
	outpoints     map[wire.OutPoint]*btcutil.Tx
	lastUpdated   time.Time // last time pool was updated
	pennyTotal    float64   // exponentially decaying total for penny spends.
	lastPennyUnix int64     // unix time of last ``penny spend''
}

// isDust returns whether or not the passed transaction output amount is
// considered dust or not.  Dust is defined in terms of the minimum transaction
// relay fee.  In particular, if the cost to the network to spend coins is more
// than 1/3 of the minimum transaction relay fee, it is considered dust.
func isDust(txOut *wire.TxOut) bool {
	// The total serialized size consists of the output and the associated
	// input script to redeem it.  Since there is no input script
	// to redeem it yet, use the minimum size of a typical input script.
	//
	// Pay-to-pubkey-hash bytes breakdown:
	//
	//  Output to hash (34 bytes):
	//   8 value, 1 script len, 25 script [1 OP_DUP, 1 OP_HASH_160,
	//   1 OP_DATA_20, 20 hash, 1 OP_EQUALVERIFY, 1 OP_CHECKSIG]
	//
	//  Input with compressed pubkey (148 bytes):
	//   36 prev outpoint, 1 script len, 107 script [1 OP_DATA_72, 72 sig,
	//   1 OP_DATA_33, 33 compressed pubkey], 4 sequence
	//
	//  Input with uncompressed pubkey (180 bytes):
	//   36 prev outpoint, 1 script len, 139 script [1 OP_DATA_72, 72 sig,
	//   1 OP_DATA_65, 65 compressed pubkey], 4 sequence
	//
	// Pay-to-pubkey bytes breakdown:
	//
	//  Output to compressed pubkey (44 bytes):
	//   8 value, 1 script len, 35 script [1 OP_DATA_33,
	//   33 compressed pubkey, 1 OP_CHECKSIG]
	//
	//  Output to uncompressed pubkey (76 bytes):
	//   8 value, 1 script len, 67 script [1 OP_DATA_65, 65 pubkey,
	//   1 OP_CHECKSIG]
	//
	//  Input (114 bytes):
	//   36 prev outpoint, 1 script len, 73 script [1 OP_DATA_72,
	//   72 sig], 4 sequence
	//
	// Theoretically this could examine the script type of the output script
	// and use a different size for the typical input script size for
	// pay-to-pubkey vs pay-to-pubkey-hash inputs per the above breakdowns,
	// but the only combinination which is less than the value chosen is
	// a pay-to-pubkey script with a compressed pubkey, which is not very
	// common.
	//
	// The most common scripts are pay-to-pubkey-hash, and as per the above
	// breakdown, the minimum size of a p2pkh input script is 148 bytes.  So
	// that figure is used.
	totalSize := txOut.SerializeSize() + 148

	// The output is considered dust if the cost to the network to spend the
	// coins is more than 1/3 of the minimum free transaction relay fee.
	// minFreeTxRelayFee is in Satoshi/KB, so multiply by 1000 to
	// convert to bytes.
	//
	// Using the typical values for a pay-to-pubkey-hash transaction from
	// the breakdown above and the default minimum free transaction relay
	// fee of 1000, this equates to values less than 546 satoshi being
	// considered dust.
	//
	// The following is equivalent to (value/totalSize) * (1/3) * 1000
	// without needing to do floating point math.
	return txOut.Value*1000/(3*int64(totalSize)) < minTxRelayFee
}

// checkPkScriptStandard performs a series of checks on a transaction ouput
// script (public key script) to ensure it is a "standard" public key script.
// A standard public key script is one that is a recognized form, and for
// multi-signature scripts, only contains from 1 to maxStandardMultiSigKeys
// public keys.
func checkPkScriptStandard(pkScript []byte, scriptClass txscript.ScriptClass) error {
	switch scriptClass {
	case txscript.MultiSigTy:
		numPubKeys, numSigs, err := txscript.CalcMultiSigStats(pkScript)
		if err != nil {
			str := fmt.Sprintf("multi-signature script parse "+
				"failure: %v", err)
			return txRuleError(wire.RejectNonstandard, str)
		}

		// A standard multi-signature public key script must contain
		// from 1 to maxStandardMultiSigKeys public keys.
		if numPubKeys < 1 {
			str := "multi-signature script with no pubkeys"
			return txRuleError(wire.RejectNonstandard, str)
		}
		if numPubKeys > maxStandardMultiSigKeys {
			str := fmt.Sprintf("multi-signature script with %d "+
				"public keys which is more than the allowed "+
				"max of %d", numPubKeys, maxStandardMultiSigKeys)
			return txRuleError(wire.RejectNonstandard, str)
		}

		// A standard multi-signature public key script must have at
		// least 1 signature and no more signatures than available
		// public keys.
		if numSigs < 1 {
			return txRuleError(wire.RejectNonstandard,
				"multi-signature script with no signatures")
		}
		if numSigs > numPubKeys {
			str := fmt.Sprintf("multi-signature script with %d "+
				"signatures which is more than the available "+
				"%d public keys", numSigs, numPubKeys)
			return txRuleError(wire.RejectNonstandard, str)
		}

	case txscript.NonStandardTy:
		return txRuleError(wire.RejectNonstandard,
			"non-standard script form")
	}

	return nil
}

// checkTransactionStandard performs a series of checks on a transaction to
// ensure it is a "standard" transaction.  A standard transaction is one that
// conforms to several additional limiting cases over what is considered a
// "sane" transaction such as having a version in the supported range, being
// finalized, conforming to more stringent size constraints, having scripts
// of recognized forms, and not containing "dust" outputs (those that are
// so small it costs more to process them than they are worth).
func checkTransactionStandard(tx *btcutil.Tx, height int64) error {
	msgTx := tx.MsgTx()

	// The transaction must be a currently supported version.
	if msgTx.Version > wire.TxVersion || msgTx.Version < 1 {
		str := fmt.Sprintf("transaction version %d is not in the "+
			"valid range of %d-%d", msgTx.Version, 1,
			wire.TxVersion)
		return txRuleError(wire.RejectNonstandard, str)
	}

	// The transaction must be finalized to be standard and therefore
	// considered for inclusion in a block.
	if !blockchain.IsFinalizedTransaction(tx, height, time.Now()) {
		return txRuleError(wire.RejectNonstandard,
			"transaction is not finalized")
	}

	// Since extremely large transactions with a lot of inputs can cost
	// almost as much to process as the sender fees, limit the maximum
	// size of a transaction.  This also helps mitigate CPU exhaustion
	// attacks.
	serializedLen := msgTx.SerializeSize()
	if serializedLen > maxStandardTxSize {
		str := fmt.Sprintf("transaction size of %v is larger than max "+
			"allowed size of %v", serializedLen, maxStandardTxSize)
		return txRuleError(wire.RejectNonstandard, str)
	}

	for i, txIn := range msgTx.TxIn {
		// Each transaction input signature script must not exceed the
		// maximum size allowed for a standard transaction.  See
		// the comment on maxStandardSigScriptSize for more details.
		sigScriptLen := len(txIn.SignatureScript)
		if sigScriptLen > maxStandardSigScriptSize {
			str := fmt.Sprintf("transaction input %d: signature "+
				"script size of %d bytes is large than max "+
				"allowed size of %d bytes", i, sigScriptLen,
				maxStandardSigScriptSize)
			return txRuleError(wire.RejectNonstandard, str)
		}

		// Each transaction input signature script must only contain
		// opcodes which push data onto the stack.
		if !txscript.IsPushOnlyScript(txIn.SignatureScript) {
			str := fmt.Sprintf("transaction input %d: signature "+
				"script is not push only", i)
			return txRuleError(wire.RejectNonstandard, str)
		}

		// Each transaction input signature script must only contain
		// canonical data pushes.  A canonical data push is one where
		// the minimum possible number of bytes is used to represent
		// the data push as possible.
		if !txscript.HasCanonicalPushes(txIn.SignatureScript) {
			str := fmt.Sprintf("transaction input %d: signature "+
				"script has a non-canonical data push", i)
			return txRuleError(wire.RejectNonstandard, str)
		}
	}

	// None of the output public key scripts can be a non-standard script or
	// be "dust".
	numNullDataOutputs := 0
	for i, txOut := range msgTx.TxOut {
		scriptClass := txscript.GetScriptClass(txOut.PkScript)
		err := checkPkScriptStandard(txOut.PkScript, scriptClass)
		if err != nil {
			// Attempt to extract a reject code from the error so
			// it can be retained.  When not possible, fall back to
			// a non standard error.
			rejectCode, found := extractRejectCode(err)
			if !found {
				rejectCode = wire.RejectNonstandard
			}
			str := fmt.Sprintf("transaction output %d: %v", i, err)
			return txRuleError(rejectCode, str)
		}

		// Accumulate the number of outputs which only carry data.
		// all other script types, ensure the output value is not
		// "dust".
		if scriptClass == txscript.NullDataTy {
			numNullDataOutputs++
		} else if isDust(txOut) {
			str := fmt.Sprintf("transaction output %d: payment "+
				"of %d is dust", i, txOut.Value)
			return txRuleError(wire.RejectDust, str)
		}
	}

	// A standard transaction must not have more than one output script that
	// only carries data.
	if numNullDataOutputs > 1 {
		str := "more than one transaction output in a nulldata script"
		return txRuleError(wire.RejectNonstandard, str)
	}

	return nil
}

// checkInputsStandard performs a series of checks on a transaction's inputs
// to ensure they are "standard".  A standard transaction input is one that
// that consumes the expected number of elements from the stack and that number
// is the same as the output script pushes.  This help prevent resource
// exhaustion attacks by "creative" use of scripts that are super expensive to
// process like OP_DUP OP_CHECKSIG OP_DROP repeated a large number of times
// followed by a final OP_TRUE.
func checkInputsStandard(tx *btcutil.Tx, txStore blockchain.TxStore) error {
	// NOTE: The reference implementation also does a coinbase check here,
	// but coinbases have already been rejected prior to calling this
	// function so no need to recheck.

	for i, txIn := range tx.MsgTx().TxIn {
		// It is safe to elide existence and index checks here since
		// they have already been checked prior to calling this
		// function.
		prevOut := txIn.PreviousOutPoint
		originTx := txStore[prevOut.Hash].Tx.MsgTx()
		originPkScript := originTx.TxOut[prevOut.Index].PkScript

		// Calculate stats for the script pair.
		scriptInfo, err := txscript.CalcScriptInfo(txIn.SignatureScript,
			originPkScript, true)
		if err != nil {
			str := fmt.Sprintf("transaction input #%d script parse "+
				"failure: %v", i, err)
			return txRuleError(wire.RejectNonstandard, str)
		}

		// A negative value for expected inputs indicates the script is
		// non-standard in some way.
		if scriptInfo.ExpectedInputs < 0 {
			str := fmt.Sprintf("transaction input #%d expects %d "+
				"inputs", i, scriptInfo.ExpectedInputs)
			return txRuleError(wire.RejectNonstandard, str)
		}

		// The script pair is non-standard if the number of available
		// inputs does not match the number of expected inputs.
		if scriptInfo.NumInputs != scriptInfo.ExpectedInputs {
			str := fmt.Sprintf("transaction input #%d expects %d "+
				"inputs, but referenced output script provides "+
				"%d", i, scriptInfo.ExpectedInputs,
				scriptInfo.NumInputs)
			return txRuleError(wire.RejectNonstandard, str)
		}
	}

	return nil
}

// calcMinRequiredTxRelayFee returns the minimum transaction fee required for a
// transaction with the passed serialized size to be accepted into the memory
// pool and relayed.
func calcMinRequiredTxRelayFee(serializedSize int64) int64 {
	// Calculate the minimum fee for a transaction to be allowed into the
	// mempool and relayed by scaling the base fee (which is the minimum
	// free transaction relay fee).  minTxRelayFee is in Satoshi/KB, so
	// divide the transaction size by 1000 to convert to kilobytes.  Also,
	// integer division is used so fees only increase on full kilobyte
	// boundaries.
	minFee := (1 + serializedSize/1000) * minTxRelayFee

	// Set the minimum fee to the maximum possible value if the calculated
	// fee is not in the valid range for monetary amounts.
	if minFee < 0 || minFee > btcutil.MaxSatoshi {
		minFee = btcutil.MaxSatoshi
	}

	return minFee
}

// removeOrphan is the internal function which implements the public
// RemoveOrphan.  See the comment for RemoveOrphan for more details.
// This function MUST be called with the mempool lock held (for writes).
func (mp *txMemPool) removeOrphan(txHash *wire.ShaHash) {
	// Nothing to do if passed tx is not an orphan.
	tx, exists := mp.orphans[*txHash]
	if !exists {
		return
	}

	// Remove the reference from the previous orphan index.
	for _, txIn := range tx.MsgTx().TxIn {
		originTxHash := txIn.PreviousOutPoint.Hash
		if orphans, exists := mp.orphansByPrev[originTxHash]; exists {
			for e := orphans.Front(); e != nil; e = e.Next() {
				if e.Value.(*btcutil.Tx) == tx {
					orphans.Remove(e)
					break
				}
			}

			// Remove the map entry altogether if there are no
			// longer any orphans which depend on it.
			if orphans.Len() == 0 {
				delete(mp.orphansByPrev, originTxHash)
			}
		}
	}

	// Remove the transaction from the orphan pool.
	delete(mp.orphans, *txHash)
}

// RemoveOrphan removes the passed orphan transaction from the orphan pool and
// previous orphan index.
// This function is safe for concurrent access.
func (mp *txMemPool) RemoveOrphan(txHash *wire.ShaHash) {
	mp.Lock()
	mp.removeOrphan(txHash)
	mp.Unlock()
}

// limitNumOrphans limits the number of orphan transactions by evicting a random
// orphan if adding a new one would cause it to overflow the max allowed.
//
// This function MUST be called with the mempool lock held (for writes).
func (mp *txMemPool) limitNumOrphans() error {
	if len(mp.orphans)+1 > maxOrphanTransactions {
		// Generate a cryptographically random hash.
		randHashBytes := make([]byte, wire.HashSize)
		_, err := rand.Read(randHashBytes)
		if err != nil {
			return err
		}
		randHashNum := new(big.Int).SetBytes(randHashBytes)

		// Try to find the first entry that is greater than the random
		// hash.  Use the first entry (which is already pseudorandom due
		// to Go's range statement over maps) as a fallback if none of
		// the hashes in the orphan pool are larger than the random
		// hash.
		var foundHash *wire.ShaHash
		for txHash := range mp.orphans {
			if foundHash == nil {
				foundHash = &txHash
			}
			txHashNum := blockchain.ShaHashToBig(&txHash)
			if txHashNum.Cmp(randHashNum) > 0 {
				foundHash = &txHash
				break
			}
		}

		mp.removeOrphan(foundHash)
	}

	return nil
}

// addOrphan adds an orphan transaction to the orphan pool.
//
// This function MUST be called with the mempool lock held (for writes).
func (mp *txMemPool) addOrphan(tx *btcutil.Tx) {
	// Limit the number orphan transactions to prevent memory exhaustion.  A
	// random orphan is evicted to make room if needed.
	mp.limitNumOrphans()

	mp.orphans[*tx.Sha()] = tx
	for _, txIn := range tx.MsgTx().TxIn {
		originTxHash := txIn.PreviousOutPoint.Hash
		if mp.orphansByPrev[originTxHash] == nil {
			mp.orphansByPrev[originTxHash] = list.New()
		}
		mp.orphansByPrev[originTxHash].PushBack(tx)
	}

	txmpLog.Debugf("Stored orphan transaction %v (total: %d)", tx.Sha(),
		len(mp.orphans))
}

// maybeAddOrphan potentially adds an orphan to the orphan pool.
//
// This function MUST be called with the mempool lock held (for writes).
func (mp *txMemPool) maybeAddOrphan(tx *btcutil.Tx) error {
	// Ignore orphan transactions that are too large.  This helps avoid
	// a memory exhaustion attack based on sending a lot of really large
	// orphans.  In the case there is a valid transaction larger than this,
	// it will ultimtely be rebroadcast after the parent transactions
	// have been mined or otherwise received.
	//
	// Note that the number of orphan transactions in the orphan pool is
	// also limited, so this equates to a maximum memory used of
	// maxOrphanTxSize * maxOrphanTransactions (which is 500MB as of the
	// time this comment was written).
	serializedLen := tx.MsgTx().SerializeSize()
	if serializedLen > maxOrphanTxSize {
		str := fmt.Sprintf("orphan transaction size of %d bytes is "+
			"larger than max allowed size of %d bytes",
			serializedLen, maxOrphanTxSize)
		return txRuleError(wire.RejectNonstandard, str)
	}

	// Add the orphan if the none of the above disqualified it.
	mp.addOrphan(tx)

	return nil
}

// isTransactionInPool returns whether or not the passed transaction already
// exists in the main pool.
//
// This function MUST be called with the mempool lock held (for reads).
func (mp *txMemPool) isTransactionInPool(hash *wire.ShaHash) bool {
	if _, exists := mp.pool[*hash]; exists {
		return true
	}

	return false
}

// IsTransactionInPool returns whether or not the passed transaction already
// exists in the main pool.
//
// This function is safe for concurrent access.
func (mp *txMemPool) IsTransactionInPool(hash *wire.ShaHash) bool {
	// Protect concurrent access.
	mp.RLock()
	defer mp.RUnlock()

	return mp.isTransactionInPool(hash)
}

// isOrphanInPool returns whether or not the passed transaction already exists
// in the orphan pool.
//
// This function MUST be called with the mempool lock held (for reads).
func (mp *txMemPool) isOrphanInPool(hash *wire.ShaHash) bool {
	if _, exists := mp.orphans[*hash]; exists {
		return true
	}

	return false
}

// IsOrphanInPool returns whether or not the passed transaction already exists
// in the orphan pool.
//
// This function is safe for concurrent access.
func (mp *txMemPool) IsOrphanInPool(hash *wire.ShaHash) bool {
	// Protect concurrent access.
	mp.RLock()
	defer mp.RUnlock()

	return mp.isOrphanInPool(hash)
}

// haveTransaction returns whether or not the passed transaction already exists
// in the main pool or in the orphan pool.
//
// This function MUST be called with the mempool lock held (for reads).
func (mp *txMemPool) haveTransaction(hash *wire.ShaHash) bool {
	return mp.isTransactionInPool(hash) || mp.isOrphanInPool(hash)
}

// HaveTransaction returns whether or not the passed transaction already exists
// in the main pool or in the orphan pool.
//
// This function is safe for concurrent access.
func (mp *txMemPool) HaveTransaction(hash *wire.ShaHash) bool {
	// Protect concurrent access.
	mp.RLock()
	defer mp.RUnlock()

	return mp.haveTransaction(hash)
}

// removeTransaction is the internal function which implements the public
// RemoveTransaction.  See the comment for RemoveTransaction for more details.
//
// This function MUST be called with the mempool lock held (for writes).
func (mp *txMemPool) removeTransaction(tx *btcutil.Tx) {
	// Remove any transactions which rely on this one.
	txHash := tx.Sha()
	for i := uint32(0); i < uint32(len(tx.MsgTx().TxOut)); i++ {
		outpoint := wire.NewOutPoint(txHash, i)
		if txRedeemer, exists := mp.outpoints[*outpoint]; exists {
			mp.removeTransaction(txRedeemer)
		}
	}

	// Remove the transaction and mark the referenced outpoints as unspent
	// by the pool.
	if txDesc, exists := mp.pool[*txHash]; exists {
		for _, txIn := range txDesc.Tx.MsgTx().TxIn {
			delete(mp.outpoints, txIn.PreviousOutPoint)
		}
		delete(mp.pool, *txHash)
		mp.lastUpdated = time.Now()
	}
}

// RemoveTransaction removes the passed transaction and any transactions which
// depend on it from the memory pool.
//
// This function is safe for concurrent access.
func (mp *txMemPool) RemoveTransaction(tx *btcutil.Tx) {
	// Protect concurrent access.
	mp.Lock()
	defer mp.Unlock()

	mp.removeTransaction(tx)
}

// RemoveDoubleSpends removes all transactions which spend outputs spent by the
// passed transaction from the memory pool.  Removing those transactions then
// leads to removing all transactions which rely on them, recursively.  This is
// necessary when a block is connected to the main chain because the block may
// contain transactions which were previously unknown to the memory pool
//
// This function is safe for concurrent access.
func (mp *txMemPool) RemoveDoubleSpends(tx *btcutil.Tx) {
	// Protect concurrent access.
	mp.Lock()
	defer mp.Unlock()

	for _, txIn := range tx.MsgTx().TxIn {
		if txRedeemer, ok := mp.outpoints[txIn.PreviousOutPoint]; ok {
			if !txRedeemer.Sha().IsEqual(tx.Sha()) {
				mp.removeTransaction(txRedeemer)
			}
		}
	}
}

// addTransaction adds the passed transaction to the memory pool.  It should
// not be called directly as it doesn't perform any validation.  This is a
// helper for maybeAcceptTransaction.
//
// This function MUST be called with the mempool lock held (for writes).
func (mp *txMemPool) addTransaction(tx *btcutil.Tx, height, fee int64) {
	// Add the transaction to the pool and mark the referenced outpoints
	// as spent by the pool.
	mp.pool[*tx.Sha()] = &TxDesc{
		Tx:     tx,
		Added:  time.Now(),
		Height: height,
		Fee:    fee,
	}
	for _, txIn := range tx.MsgTx().TxIn {
		mp.outpoints[txIn.PreviousOutPoint] = tx
	}
	mp.lastUpdated = time.Now()
}

// calcInputValueAge is a helper function used to calculate the input age of
// a transaction.  The input age for a txin is the number of confirmations
// since the referenced txout multiplied by its output value.  The total input
// age is the sum of this value for each txin.  Any inputs to the transaction
// which are currently in the mempool and hence not mined into a block yet,
// contribute no additional input age to the transaction.
func calcInputValueAge(txDesc *TxDesc, txStore blockchain.TxStore, nextBlockHeight int64) float64 {
	var totalInputAge float64
	for _, txIn := range txDesc.Tx.MsgTx().TxIn {
		originHash := &txIn.PreviousOutPoint.Hash
		originIndex := txIn.PreviousOutPoint.Index

		// Don't attempt to accumulate the total input age if the txIn
		// in question doesn't exist.
		if txData, exists := txStore[*originHash]; exists && txData.Tx != nil {
			// Inputs with dependencies currently in the mempool
			// have their block height set to a special constant.
			// Their input age should computed as zero since their
			// parent hasn't made it into a block yet.
			var inputAge int64
			if txData.BlockHeight == mempoolHeight {
				inputAge = 0
			} else {
				inputAge = nextBlockHeight - txData.BlockHeight
			}

			// Sum the input value times age.
			originTxOut := txData.Tx.MsgTx().TxOut[originIndex]
			inputValue := originTxOut.Value
			totalInputAge += float64(inputValue * inputAge)
		}
	}

	return totalInputAge
}

// StartingPriority calculates the priority of this tx descriptor's underlying
// transaction relative to when it was first added to the mempool.  The result
// is lazily computed and then cached for subsequent function calls.
func (txD *TxDesc) StartingPriority(txStore blockchain.TxStore) float64 {
	// Return our cached result.
	if txD.startingPriority != float64(0) {
		return txD.startingPriority
	}

	// Compute our starting priority caching the result.
	inputAge := calcInputValueAge(txD, txStore, txD.Height)
	txSize := txD.Tx.MsgTx().SerializeSize()
	txD.startingPriority = calcPriority(txD.Tx, txSize, inputAge)

	return txD.startingPriority
}

// CurrentPriority calculates the current priority of this tx descriptor's
// underlying transaction relative to the next block height.
func (txD *TxDesc) CurrentPriority(txStore blockchain.TxStore, nextBlockHeight int64) float64 {
	inputAge := calcInputValueAge(txD, txStore, nextBlockHeight)
	txSize := txD.Tx.MsgTx().SerializeSize()
	return calcPriority(txD.Tx, txSize, inputAge)
}

// checkPoolDoubleSpend checks whether or not the passed transaction is
// attempting to spend coins already spent by other transactions in the pool.
// Note it does not check for double spends against transactions already in the
// main chain.
//
// This function MUST be called with the mempool lock held (for reads).
func (mp *txMemPool) checkPoolDoubleSpend(tx *btcutil.Tx) error {
	for _, txIn := range tx.MsgTx().TxIn {
		if txR, exists := mp.outpoints[txIn.PreviousOutPoint]; exists {
			str := fmt.Sprintf("output %v already spent by "+
				"transaction %v in the memory pool",
				txIn.PreviousOutPoint, txR.Sha())
			return txRuleError(wire.RejectDuplicate, str)
		}
	}

	return nil
}

// fetchInputTransactions fetches the input transactions referenced by the
// passed transaction.  First, it fetches from the main chain, then it tries to
// fetch any missing inputs from the transaction pool.
//
// This function MUST be called with the mempool lock held (for reads).
func (mp *txMemPool) fetchInputTransactions(tx *btcutil.Tx) (blockchain.TxStore, error) {
	txStore, err := mp.server.blockManager.blockChain.FetchTransactionStore(tx)
	if err != nil {
		return nil, err
	}

	// Attempt to populate any missing inputs from the transaction pool.
	for _, txD := range txStore {
		if txD.Err == database.ErrTxShaMissing || txD.Tx == nil {
			if poolTxDesc, exists := mp.pool[*txD.Hash]; exists {
				poolTx := poolTxDesc.Tx
				txD.Tx = poolTx
				txD.BlockHeight = mempoolHeight
				txD.Spent = make([]bool, len(poolTx.MsgTx().TxOut))
				txD.Err = nil
			}
		}
	}

	return txStore, nil
}

// FetchTransaction returns the requested transaction from the transaction pool.
// This only fetches from the main transaction pool and does not include
// orphans.
//
// This function is safe for concurrent access.
func (mp *txMemPool) FetchTransaction(txHash *wire.ShaHash) (*btcutil.Tx, error) {
	// Protect concurrent access.
	mp.RLock()
	defer mp.RUnlock()

	if txDesc, exists := mp.pool[*txHash]; exists {
		return txDesc.Tx, nil
	}

	return nil, fmt.Errorf("transaction is not in the pool")
}

// maybeAcceptTransaction is the internal function which implements the public
// MaybeAcceptTransaction.  See the comment for MaybeAcceptTransaction for
// more details.
//
// This function MUST be called with the mempool lock held (for writes).
func (mp *txMemPool) maybeAcceptTransaction(tx *btcutil.Tx, isNew, rateLimit bool) ([]*wire.ShaHash, error) {
	txHash := tx.Sha()

	// Don't accept the transaction if it already exists in the pool.  This
	// applies to orphan transactions as well.  This check is intended to
	// be a quick check to weed out duplicates.
	if mp.haveTransaction(txHash) {
		str := fmt.Sprintf("already have transaction %v", txHash)
		return nil, txRuleError(wire.RejectDuplicate, str)
	}

	// Perform preliminary sanity checks on the transaction.  This makes
	// use of btcchain which contains the invariant rules for what
	// transactions are allowed into blocks.
	err := blockchain.CheckTransactionSanity(tx)
	if err != nil {
		if cerr, ok := err.(blockchain.RuleError); ok {
			return nil, chainRuleError(cerr)
		}
		return nil, err
	}

	// A standalone transaction must not be a coinbase transaction.
	if blockchain.IsCoinBase(tx) {
		str := fmt.Sprintf("transaction %v is an individual coinbase",
			txHash)
		return nil, txRuleError(wire.RejectInvalid, str)
	}

	// Don't accept transactions with a lock time after the maximum int32
	// value for now.  This is an artifact of older bitcoind clients which
	// treated this field as an int32 and would treat anything larger
	// incorrectly (as negative).
	if tx.MsgTx().LockTime > math.MaxInt32 {
		str := fmt.Sprintf("transaction %v has a lock time after "+
			"2038 which is not accepted yet", txHash)
		return nil, txRuleError(wire.RejectNonstandard, str)
	}

	// Get the current height of the main chain.  A standalone transaction
	// will be mined into the next block at best, so it's height is at least
	// one more than the current height.
	_, curHeight, err := mp.server.db.NewestSha()
	if err != nil {
		// This is an unexpected error so don't turn it into a rule
		// error.
		return nil, err
	}
	nextBlockHeight := curHeight + 1

	// Don't allow non-standard transactions if the network parameters
	// forbid their relaying.
	if !activeNetParams.RelayNonStdTxs {
		err := checkTransactionStandard(tx, nextBlockHeight)
		if err != nil {
			// Attempt to extract a reject code from the error so
			// it can be retained.  When not possible, fall back to
			// a non standard error.
			rejectCode, found := extractRejectCode(err)
			if !found {
				rejectCode = wire.RejectNonstandard
			}
			str := fmt.Sprintf("transaction %v is not standard: %v",
				txHash, err)
			return nil, txRuleError(rejectCode, str)
		}
	}

	// The transaction may not use any of the same outputs as other
	// transactions already in the pool as that would ultimately result in a
	// double spend.  This check is intended to be quick and therefore only
	// detects double spends within the transaction pool itself.  The
	// transaction could still be double spending coins from the main chain
	// at this point.  There is a more in-depth check that happens later
	// after fetching the referenced transaction inputs from the main chain
	// which examines the actual spend data and prevents double spends.
	err = mp.checkPoolDoubleSpend(tx)
	if err != nil {
		return nil, err
	}

	// Fetch all of the transactions referenced by the inputs to this
	// transaction.  This function also attempts to fetch the transaction
	// itself to be used for detecting a duplicate transaction without
	// needing to do a separate lookup.
	txStore, err := mp.fetchInputTransactions(tx)
	if err != nil {
		if cerr, ok := err.(blockchain.RuleError); ok {
			return nil, chainRuleError(cerr)
		}
		return nil, err
	}

	// Don't allow the transaction if it exists in the main chain and is not
	// not already fully spent.
	if txD, exists := txStore[*txHash]; exists && txD.Err == nil {
		for _, isOutputSpent := range txD.Spent {
			if !isOutputSpent {
				return nil, txRuleError(wire.RejectDuplicate,
					"transaction already exists")
			}
		}
	}
	delete(txStore, *txHash)

	// Transaction is an orphan if any of the inputs don't exist.
	// don't exist.  Adding orphans to the orphan pool is not handled by
	// this function, and the caller should use maybeAddOrphan if this
	// behavior is desired.
	var missingParents []*wire.ShaHash
	for _, txD := range txStore {
		if txD.Err == database.ErrTxShaMissing {
			missingParents = append(missingParents, txD.Hash)
			}
		}
	if len(missingParents) != 0 {
		return missingParents, nil
	}

	// Perform several checks on the transaction inputs using the invariant
	// rules in btcchain for what transactions are allowed into blocks.
	// Also returns the fees associated with the transaction which will be
	// used later.
	txFee, err := blockchain.CheckTransactionInputs(tx, nextBlockHeight, txStore,
		mp.server.blockManager.blockChain)
	if err != nil {
		if cerr, ok := err.(blockchain.RuleError); ok {
			return nil, chainRuleError(cerr)
		}
		return nil, err
	}

	// Don't allow transactions with non-standard inputs if the network
	// parameters forbid their relaying.
	if !activeNetParams.RelayNonStdTxs {
		err := checkInputsStandard(tx, txStore)
		if err != nil {
			// Attempt to extract a reject code from the error so
			// it can be retained.  When not possible, fall back to
			// a non standard error.
			rejectCode, found := extractRejectCode(err)
			if !found {
				rejectCode = wire.RejectNonstandard
			}
			str := fmt.Sprintf("transaction %v has a non-standard "+
				"input: %v", txHash, err)
			return nil, txRuleError(rejectCode, str)
		}
	}

	// NOTE: if you modify this code to accept non-standard transactions,
	// you should add code here to check that the transaction does a
	// reasonable number of ECDSA signature verifications.

	// Don't allow transactions with an excessive number of signature
	// operations which would result in making it impossible to mine.  Since
	// the coinbase address itself can contain signature operations, the
	// maximum allowed signature operations per transaction is less than
	// the maximum allowed signature operations per block.
	numSigOps, err := blockchain.CountP2SHSigOps(tx, false, txStore)
	if err != nil {
		if cerr, ok := err.(blockchain.RuleError); ok {
			return nil, chainRuleError(cerr)
		}
		return nil, err
	}
	numSigOps += blockchain.CountSigOps(tx)
	if numSigOps > maxSigOpsPerTx {
		str := fmt.Sprintf("transaction %v has too many sigops: %d > %d",
			txHash, numSigOps, maxSigOpsPerTx)
		return nil, txRuleError(wire.RejectNonstandard, str)
	}

	// Don't allow transactions with fees too low to get into a mined block.
	//
	// Most miners allow a free transaction area in blocks they mine to go
	// alongside the area used for high-priority transactions as well as
	// transactions with fees.  A transaction size of up to 1000 bytes is
	// considered safe to go into this section.  Further, the minimum fee
	// calculated below on its own would encourage several small
	// transactions to avoid fees rather than one single larger transaction
	// which is more desirable.  Therefore, as long as the size of the
	// transaction does not exceeed 1000 less than the reserved space for
	// high-priority transactions, don't require a fee for it.
	serializedSize := int64(tx.MsgTx().SerializeSize())
	minFee := calcMinRequiredTxRelayFee(serializedSize)
	if serializedSize >= (defaultBlockPrioritySize-1000) && txFee < minFee {
		str := fmt.Sprintf("transaction %v has %d fees which is under "+
			"the required amount of %d", txHash, txFee,
			minFee)
		return nil, txRuleError(wire.RejectInsufficientFee, str)
	}

	// Free-to-relay transactions are rate limited here to prevent
	// penny-flooding with tiny transactions as a form of attack.
	if rateLimit && txFee < minFee {
		nowUnix := time.Now().Unix()
		// we decay passed data with an exponentially decaying ~10
		// minutes window - matches bitcoind handling.
		mp.pennyTotal *= math.Pow(1.0-1.0/600.0,
			float64(nowUnix-mp.lastPennyUnix))
		mp.lastPennyUnix = nowUnix

		// Are we still over the limit?
		if mp.pennyTotal >= cfg.FreeTxRelayLimit*10*1000 {
			str := fmt.Sprintf("transaction %v has been rejected "+
				"by the rate limiter due to low fees", txHash)
			return nil, txRuleError(wire.RejectInsufficientFee, str)
		}
		oldTotal := mp.pennyTotal

		mp.pennyTotal += float64(serializedSize)
		txmpLog.Tracef("rate limit: curTotal %v, nextTotal: %v, "+
			"limit %v", oldTotal, mp.pennyTotal,
			cfg.FreeTxRelayLimit*10*1000)
	}

	// Verify crypto signatures for each input and reject the transaction if
	// any don't verify.
	err = blockchain.ValidateTransactionScripts(tx, txStore,
		standardScriptVerifyFlags)
	if err != nil {
		if cerr, ok := err.(blockchain.RuleError); ok {
			return nil, chainRuleError(cerr)
		}
		return nil, err
	}

	// Add to transaction pool.
	mp.addTransaction(tx, curHeight, txFee)

	txmpLog.Debugf("Accepted transaction %v (pool size: %v)", txHash,
		len(mp.pool))

	if mp.server.rpcServer != nil {
		// Notify websocket clients about mempool transactions.
		mp.server.rpcServer.ntfnMgr.NotifyMempoolTx(tx, isNew)

		// Potentially notify any getblocktemplate long poll clients
		// about stale block templates due to the new transaction.
		mp.server.rpcServer.gbtWorkState.NotifyMempoolTx(mp.lastUpdated)
	}

	return nil, nil
}

// MaybeAcceptTransaction is the main workhorse for handling insertion of new
// free-standing transactions into a memory pool.  It includes functionality
// such as rejecting duplicate transactions, ensuring transactions follow all
// rules, orphan transaction handling, and insertion into the memory pool.  The
// isOrphan parameter can be nil if the caller does not need to know whether
// or not the transaction is an orphan.
//
// This function is safe for concurrent access.
	// Protect concurrent access.
//
// This function is safe for concurrent access.
func (mp *txMemPool) MaybeAcceptTransaction(tx *btcutil.Tx, isNew, rateLimit bool) ([]*wire.ShaHash, error) {
	// Protect concurrent access.
	mp.Lock()
	defer mp.Unlock()

	return mp.maybeAcceptTransaction(tx, isNew, rateLimit)
}

// processOrphans determines if there are any orphans which depend on the passed
// transaction hash (they are no longer orphans if true) and potentially accepts
// them.  It repeats the process for the newly accepted transactions (to detect
// further orphans which may no longer be orphans) until there are no more.
//
// This function MUST be called with the mempool lock held (for writes).
<<<<<<< HEAD
// This function MUST be called with the mempool lock held (for writes).
func (mp *txMemPool) processOrphans(hash *btcwire.ShaHash) error {
=======
func (mp *txMemPool) processOrphans(hash *wire.ShaHash) error {
>>>>>>> 03433dad
	// Start with processing at least the passed hash.
	processHashes := list.New()
	processHashes.PushBack(hash)
	for processHashes.Len() > 0 {
		// Pop the first hash to process.
		firstElement := processHashes.Remove(processHashes.Front())
		processHash := firstElement.(*wire.ShaHash)

		// Look up all orphans that are referenced by the transaction we
		// just accepted.  This will typically only be one, but it could
		// be multiple if the referenced transaction contains multiple
		// outputs.  Skip to the next item on the list of hashes to
		// process if there are none.
		orphans, exists := mp.orphansByPrev[*processHash]
		if !exists || orphans == nil {
			continue
		}

		var enext *list.Element
		for e := orphans.Front(); e != nil; e = enext {
			enext = e.Next()
			tx := e.Value.(*btcutil.Tx)

			// Remove the orphan from the orphan pool.
			// behavior requires that all saved orphans with
			// a newly accepted parent are removed from the orphan
			// pool and potentially added to the memory pool, but
			// transactions which cannot be added to memory pool
			// (including due to still being orphans) are expunged
			// from the orphan pool.
			//
			// TODO(jrick): The above described behavior sounds
			// like a bug, and I think we should investigate
			// potentially moving orphans to the memory pool, but
			// leaving them in the orphan pool if not all parent
			// transactions are known yet.
			orphanHash := tx.Sha()
			mp.removeOrphan(orphanHash)

			// Potentially accept the transaction into the
			// transaction pool.
			missingParents, err := mp.maybeAcceptTransaction(tx,
				true, true)
			if err != nil {
				return err
			}

			if len(missingParents) == 0 {
				// Generate the inventory vector and relay it.
				// newly accepted transaction.
				iv := wire.NewInvVect(wire.InvTypeTx, tx.Sha())
				mp.server.RelayInventory(iv, tx)
			} else {
				// Transaction is still an orphan.
				// TODO(jrick): This removeOrphan call is
				// likely unnecessary as it was unconditionally
				// removed above and maybeAcceptTransaction won't
				// add it back.
				mp.removeOrphan(orphanHash)
			}

			// Add this transaction to the list of transactions to
			// process so any orphans that depend on this one are
			// handled too.
			//
			// TODO(jrick): In the case that this is still an orphan,
			// we know that any other transactions in the orphan
			// pool with this orphan as their parent are still
			// orphans as well, and should be removed.  While
			// recursively calling removeOrphan and
			// maybeAcceptTransaction on these transactions is not
			// wrong per se, it is overkill if all we care about is
			// recursively removing child transactions of this
			// orphan.
			processHashes.PushBack(orphanHash)
		}
	}

	return nil
}

// ProcessTransaction is the main workhorse for handling insertion of new
// free-standing transactions into the memory pool.  It includes functionality
// such as rejecting duplicate transactions, ensuring transactions follow all
// rules, orphan transaction handling, and insertion into the memory pool.
//
// This function is safe for concurrent access.
func (mp *txMemPool) ProcessTransaction(tx *btcutil.Tx, allowOrphan, rateLimit bool) error {
	// Protect concurrent access.
	mp.Lock()
	defer mp.Unlock()

	txmpLog.Tracef("Processing transaction %v", tx.Sha())

	// Potentially accept the transaction to the memory pool.
	missingParents, err := mp.maybeAcceptTransaction(tx, true, rateLimit)
	if err != nil {
		return err
	}

	if len(missingParents) == 0 {
		// Generate the inventory vector and relay it.
		iv := wire.NewInvVect(wire.InvTypeTx, tx.Sha())
		mp.server.RelayInventory(iv, tx)

		// Accept any orphan transactions that depend on this
		// transaction (they are no longer orphans) and repeat for those
		// accepted transactions until there are no more.
		// transactions until there are no more.
		err := mp.processOrphans(tx.Sha())
		if err != nil {
			return err
		}
	} else {
		// The transaction is an orphan (has inputs missing).  Reject
		// it if the flag to allow orphans is not set.
		if !allowOrphan {
			// NOTE: RejectDuplicate is really not an accurate
			// reject code here, but it matches the reference
			// implementation and there isn't a better choice due
			// to the limited number of reject codes.  Missing
			// inputs is assumed to mean they are already spent
			// which is not really always the case.
			// to the limited number of reject codes.  Missing
			// inputs is assumed to mean they are already spent
			// which is not really always the case.
			str := fmt.Sprintf("orphan transaction %v references "+
				"outputs of unknown or fully-spent "+
				"transaction %v", tx.Sha(), missingParents[0])
			return txRuleError(wire.RejectDuplicate, str)
		}

		// Potentially add the orphan transaction to the orphan pool.
		err := mp.maybeAddOrphan(tx)
		if err != nil {
			return err
		}
	}

	return nil
}

// Count returns the number of transactions in the main pool.  It does not
// include the orphan pool.
//
// This function is safe for concurrent access.
func (mp *txMemPool) Count() int {
	mp.RLock()
	defer mp.RUnlock()

	return len(mp.pool)
}

// TxShas returns a slice of hashes for all of the transactions in the memory
// pool.
//
// This function is safe for concurrent access.
func (mp *txMemPool) TxShas() []*wire.ShaHash {
	mp.RLock()
	defer mp.RUnlock()

	hashes := make([]*wire.ShaHash, len(mp.pool))
	i := 0
	for hash := range mp.pool {
		hashCopy := hash
		hashes[i] = &hashCopy
		i++
	}

	return hashes
}

// TxDescs returns a slice of descriptors for all the transactions in the pool.
// The descriptors are to be treated as read only.
//
// This function is safe for concurrent access.
func (mp *txMemPool) TxDescs() []*TxDesc {
	mp.RLock()
	defer mp.RUnlock()

	descs := make([]*TxDesc, len(mp.pool))
	i := 0
	for _, desc := range mp.pool {
		descs[i] = desc
		i++
	}

	return descs
}

// LastUpdated returns the last time a transaction was added to or removed from
// the main pool.  It does not include the orphan pool.
//
// This function is safe for concurrent access.
func (mp *txMemPool) LastUpdated() time.Time {
	mp.RLock()
	defer mp.RUnlock()

	return mp.lastUpdated
}

// newTxMemPool returns a new memory pool for validating and storing standalone
// transactions until they are mined into a block.
func newTxMemPool(server *server) *txMemPool {
	return &txMemPool{
		server:        server,
		pool:          make(map[wire.ShaHash]*TxDesc),
		orphans:       make(map[wire.ShaHash]*btcutil.Tx),
		orphansByPrev: make(map[wire.ShaHash]*list.List),
		outpoints:     make(map[wire.OutPoint]*btcutil.Tx),
	}
}<|MERGE_RESOLUTION|>--- conflicted
+++ resolved
@@ -13,19 +13,11 @@
 	"sync"
 	"time"
 
-<<<<<<< HEAD
+	"github.com/ppcsuite/btcutil"
 	"github.com/ppcsuite/ppcd/blockchain"
 	"github.com/ppcsuite/ppcd/database"
 	"github.com/ppcsuite/ppcd/txscript"
-	"github.com/ppcsuite/btcutil"
-	"github.com/ppcsuite/btcwire"
-=======
-	"github.com/btcsuite/btcd/blockchain"
-	"github.com/btcsuite/btcd/database"
-	"github.com/btcsuite/btcd/txscript"
-	"github.com/btcsuite/btcd/wire"
-	"github.com/btcsuite/btcutil"
->>>>>>> 03433dad
+	"github.com/ppcsuite/ppcd/wire"
 )
 
 const (
@@ -1074,17 +1066,13 @@
 }
 
 // processOrphans determines if there are any orphans which depend on the passed
-// transaction hash (they are no longer orphans if true) and potentially accepts
-// them.  It repeats the process for the newly accepted transactions (to detect
-// further orphans which may no longer be orphans) until there are no more.
+// transaction hash (it is possible that they are no longer orphans) and
+// potentially accepts them to the memory pool.  It repeats the process for the
+// newly accepted transactions (to detect further orphans which may no longer be
+// orphans) until there are no more.
 //
 // This function MUST be called with the mempool lock held (for writes).
-<<<<<<< HEAD
-// This function MUST be called with the mempool lock held (for writes).
-func (mp *txMemPool) processOrphans(hash *btcwire.ShaHash) error {
-=======
 func (mp *txMemPool) processOrphans(hash *wire.ShaHash) error {
->>>>>>> 03433dad
 	// Start with processing at least the passed hash.
 	processHashes := list.New()
 	processHashes.PushBack(hash)
