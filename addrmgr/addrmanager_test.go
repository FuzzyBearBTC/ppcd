--- conflicted
+++ resolved
@@ -10,13 +10,8 @@
 	"testing"
 	"time"
 
-<<<<<<< HEAD
-	"github.com/ppcsuite/btcwire"
 	"github.com/ppcsuite/ppcd/addrmgr"
-=======
-	"github.com/btcsuite/btcd/addrmgr"
-	"github.com/btcsuite/btcd/wire"
->>>>>>> 03433dad
+	"github.com/ppcsuite/ppcd/wire"
 )
 
 // naTest is used to describe a test to be perfomed against the NetAddressKey
