--- conflicted
+++ resolved
@@ -7,14 +7,10 @@
 import (
 	"time"
 
-<<<<<<< HEAD
 	"github.com/mably/btcwire"
-=======
-	"github.com/btcsuite/btcwire"
->>>>>>> 642e3c74
 )
 
-// KnownAddress tracks information about a known network address that is used
+// knownAddress tracks information about a known network address that is used
 // to determine how viable an address is.
 type KnownAddress struct {
 	na          *btcwire.NetAddress
